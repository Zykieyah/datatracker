# Copyright The IETF Trust 2010-2020, All Rights Reserved
# -*- coding: utf-8 -*-


import datetime
import logging
import io
import os
import rfc2html

from django.db import models
from django.core import checks
from django.core.cache import caches
from django.core.exceptions import ValidationError
from django.core.validators import URLValidator, RegexValidator
from django.urls import reverse as urlreverse
from django.contrib.contenttypes.models import ContentType
from django.conf import settings
from django.utils.encoding import force_text
from django.utils.html import mark_safe # type:ignore

import debug                            # pyflakes:ignore

from ietf.group.models import Group
from ietf.name.models import ( DocTypeName, DocTagName, StreamName, IntendedStdLevelName, StdLevelName,
    DocRelationshipName, DocReminderTypeName, BallotPositionName, ReviewRequestStateName, ReviewAssignmentStateName, FormalLanguageName,
    DocUrlTagName, ExtResourceName)
from ietf.person.models import Email, Person
from ietf.person.utils import get_active_balloters
from ietf.utils import log
from ietf.utils.admin import admin_link
from ietf.utils.decorators import memoize
from ietf.utils.validators import validate_no_control_chars
from ietf.utils.mail import formataddr
from ietf.utils.models import ForeignKey

logger = logging.getLogger('django')

class StateType(models.Model):
    slug = models.CharField(primary_key=True, max_length=30) # draft, draft-iesg, charter, ...
    label = models.CharField(max_length=255, help_text="Label that should be used (e.g. in admin) for state drop-down for this type of state") # State, IESG state, WG state, ...

    def __str__(self):
        return self.slug

@checks.register('db-consistency')
def check_statetype_slugs(app_configs, **kwargs):
    errors = []
    state_type_slugs = [ t.slug for t in StateType.objects.all() ]
    for type in DocTypeName.objects.all():
        if not type.slug in state_type_slugs:
            errors.append(checks.Error(
                "The document type '%s (%s)' does not have a corresponding entry in the doc.StateType table" % (type.name, type.slug),
                hint="You should add a doc.StateType entry with a slug '%s' to match the DocTypeName slug."%(type.slug),
                obj=type,
                id='datatracker.doc.E0015',
            ))
    return errors

class State(models.Model):
    type = ForeignKey(StateType)
    slug = models.SlugField()
    name = models.CharField(max_length=255)
    used = models.BooleanField(default=True)
    desc = models.TextField(blank=True)
    order = models.IntegerField(default=0)

    next_states = models.ManyToManyField('State', related_name="previous_states", blank=True)

    def __str__(self):
        return self.name
    
    class Meta:
        ordering = ["type", "order"]

IESG_BALLOT_ACTIVE_STATES = ("lc", "writeupw", "goaheadw", "iesg-eva", "defer")
IESG_SUBSTATE_TAGS = ('ad-f-up', 'need-rev', 'extpty')

class DocumentInfo(models.Model):
    """Any kind of document.  Draft, RFC, Charter, IPR Statement, Liaison Statement"""
    time = models.DateTimeField(default=datetime.datetime.now) # should probably have auto_now=True

    type = ForeignKey(DocTypeName, blank=True, null=True) # Draft, Agenda, Minutes, Charter, Discuss, Guideline, Email, Review, Issue, Wiki, External ...
    title = models.CharField(max_length=255, validators=[validate_no_control_chars, ])

    states = models.ManyToManyField(State, blank=True) # plain state (Active/Expired/...), IESG state, stream state
    tags = models.ManyToManyField(DocTagName, blank=True) # Revised ID Needed, ExternalParty, AD Followup, ...
    stream = ForeignKey(StreamName, blank=True, null=True) # IETF, IAB, IRTF, Independent Submission
    group = ForeignKey(Group, blank=True, null=True) # WG, RG, IAB, IESG, Edu, Tools

    abstract = models.TextField(blank=True)
    rev = models.CharField(verbose_name="revision", max_length=16, blank=True)
    pages = models.IntegerField(blank=True, null=True)
    words = models.IntegerField(blank=True, null=True)
    formal_languages = models.ManyToManyField(FormalLanguageName, blank=True, help_text="Formal languages used in document")
    order = models.IntegerField(default=1, blank=True) # This is probably obviated by SessionPresentaion.order
    intended_std_level = ForeignKey(IntendedStdLevelName, verbose_name="Intended standardization level", blank=True, null=True)
    std_level = ForeignKey(StdLevelName, verbose_name="Standardization level", blank=True, null=True)
    ad = ForeignKey(Person, verbose_name="area director", related_name='ad_%(class)s_set', blank=True, null=True)
    shepherd = ForeignKey(Email, related_name='shepherd_%(class)s_set', blank=True, null=True)
    expires = models.DateTimeField(blank=True, null=True)
    notify = models.CharField(max_length=255, blank=True)
    external_url = models.URLField(blank=True)
    uploaded_filename = models.TextField(blank=True)
    note = models.TextField(blank=True)
    internal_comments = models.TextField(blank=True)


    def file_extension(self):
        if not hasattr(self, '_cached_extension'):
            if self.uploaded_filename:
                _, ext= os.path.splitext(self.uploaded_filename)
                self._cached_extension = ext.lstrip(".").lower()
            else:
                self._cached_extension = "txt"
        return self._cached_extension

    def get_file_path(self):
        if not hasattr(self, '_cached_file_path'):
            if self.type_id == "draft":
                if self.is_dochistory():
                    self._cached_file_path = settings.INTERNET_ALL_DRAFTS_ARCHIVE_DIR
                else:
                    if self.get_state_slug() == "rfc":
                        self._cached_file_path = settings.RFC_PATH
                    else:
                        draft_state = self.get_state('draft')
                        if draft_state and draft_state.slug == 'active':
                            self._cached_file_path = settings.INTERNET_DRAFT_PATH
                        else:
                            self._cached_file_path = settings.INTERNET_ALL_DRAFTS_ARCHIVE_DIR
            elif self.type_id in ("agenda", "minutes", "slides", "bluesheets") and self.meeting_related():
                doc = self.doc if isinstance(self, DocHistory) else self
                if doc.session_set.exists():
                    meeting = doc.session_set.first().meeting
                    self._cached_file_path = os.path.join(meeting.get_materials_path(), self.type_id) + "/"
                else:
                    self._cached_file_path = ""
            elif self.type_id == "charter":
                self._cached_file_path = settings.CHARTER_PATH
            elif self.type_id == "conflrev": 
                self._cached_file_path = settings.CONFLICT_REVIEW_PATH
            elif self.type_id == "statchg":
                self._cached_file_path = settings.STATUS_CHANGE_PATH
            else:
                self._cached_file_path = settings.DOCUMENT_PATH_PATTERN.format(doc=self)
        return self._cached_file_path

    def get_base_name(self):
        if not hasattr(self, '_cached_base_name'):
            if self.uploaded_filename:
                self._cached_base_name = self.uploaded_filename
            elif self.type_id == 'draft':
                if self.is_dochistory():
                    self._cached_base_name = "%s-%s.txt" % (self.doc.name, self.rev)
                else:
                    if self.get_state_slug() == 'rfc':
                        self._cached_base_name = "%s.txt" % self.canonical_name()
                    else:
                        self._cached_base_name = "%s-%s.txt" % (self.name, self.rev)
            elif self.type_id in ["slides", "agenda", "minutes", "bluesheets", ] and self.meeting_related():
                    self._cached_base_name = "%s-%s.txt" % (self.canonical_name(), self.rev) 
            elif self.type_id == 'review':
                # TODO: This will be wrong if a review is updated on the same day it was created (or updated more than once on the same day)
                self._cached_base_name = "%s.txt" % self.name
            else:
                if self.rev:
                    self._cached_base_name = "%s-%s.txt" % (self.canonical_name(), self.rev)
                else:
                    self._cached_base_name = "%s.txt" % (self.canonical_name(), )
        return self._cached_base_name

    def get_file_name(self):
        if not hasattr(self, '_cached_file_name'):
            self._cached_file_name = os.path.join(self.get_file_path(), self.get_base_name())
        return self._cached_file_name

    def revisions(self):
        revisions = []
        doc = self.doc if isinstance(self, DocHistory) else self
        for e in doc.docevent_set.filter(type='new_revision').distinct():
            if e.rev and not e.rev in revisions:
                revisions.append(e.rev)
        if not doc.rev in revisions:
            revisions.append(doc.rev)
        revisions.sort()
        return revisions


    def get_href(self, meeting=None):
        return self._get_ref(meeting=meeting,meeting_doc_refs=settings.MEETING_DOC_HREFS)


    def get_versionless_href(self, meeting=None):
        return self._get_ref(meeting=meeting,meeting_doc_refs=settings.MEETING_DOC_GREFS)


    def _get_ref(self, meeting=None, meeting_doc_refs=settings.MEETING_DOC_HREFS):
        """
        Returns an url to the document text.  This differs from .get_absolute_url(),
        which returns an url to the datatracker page for the document.   
        """
        # If self.external_url truly is an url, use it.  This is a change from
        # the earlier resulution order, but there's at the moment one single
        # instance which matches this (with correct results), so we won't
        # break things all over the place.
        if not hasattr(self, '_cached_href'):
            validator = URLValidator()
            if self.external_url and self.external_url.split(':')[0] in validator.schemes:
                try:
                    validator(self.external_url)
                    return self.external_url
                except ValidationError:
                    log.unreachable('2018-12-28')
                    pass


            if self.type_id in settings.DOC_HREFS and self.type_id in meeting_doc_refs:
                if self.meeting_related():
                    self.is_meeting_related = True
                    format = meeting_doc_refs[self.type_id]
                else:
                    self.is_meeting_related = False
                    format = settings.DOC_HREFS[self.type_id]
            elif self.type_id in settings.DOC_HREFS:
                self.is_meeting_related = False
                if self.is_rfc():
                    format = settings.DOC_HREFS['rfc']
                else:
                    format = settings.DOC_HREFS[self.type_id]
            elif self.type_id in meeting_doc_refs:
                self.is_meeting_related = True
            else:
                return None

            if self.is_meeting_related:
                if not meeting:
                    # we need to do this because DocHistory items don't have
                    # any session_set entry:
                    doc = self.doc if isinstance(self, DocHistory) else self
                    sess = doc.session_set.first()
                    if not sess:
                        return ""
                    meeting = sess.meeting
                # After IETF 96, meeting materials acquired revision
                # handling, and the document naming changed.
                if meeting.number.isdigit() and int(meeting.number) > 96:
                    format = meeting_doc_refs[self.type_id]
                else:
                    format = settings.MEETING_DOC_OLD_HREFS[self.type_id]
                info = dict(doc=self, meeting=meeting)
            else:
                info = dict(doc=self)

            href = format.format(**info)
            if href.startswith('/'):
                href = settings.IDTRACKER_BASE_URL + href
            self._cached_href = href
        return self._cached_href

    def set_state(self, state):
        """Switch state type implicit in state to state. This just
        sets the state, doesn't log the change."""
        already_set = self.states.filter(type=state.type)
        others = [s for s in already_set if s != state]
        if others:
            self.states.remove(*others)
        if state not in already_set:
            self.states.add(state)
        self.state_cache = None # invalidate cache
        self._cached_state_slug = {}

    def unset_state(self, state_type):
        """Unset state of type so no state of that type is any longer set."""
        log.assertion('state_type != "draft-iesg"')
        self.states.remove(*self.states.filter(type=state_type))
        self.state_cache = None # invalidate cache
        self._cached_state_slug = {}

    def get_state(self, state_type=None):
        """Get state of type, or default state for document type if
        not specified. Uses a local cache to speed multiple state
        reads up."""
        if self.pk == None: # states is many-to-many so not in database implies no state
            return None

        if state_type == None:
            state_type = self.type_id

        if not hasattr(self, "state_cache") or self.state_cache == None:
            self.state_cache = {}
            for s in self.states.all():
                self.state_cache[s.type_id] = s

        return self.state_cache.get(state_type, None)

    def get_state_slug(self, state_type=None):
        """Get state of type, or default if not specified, returning
        the slug of the state or None. This frees the caller of having
        to check against None before accessing the slug for a
        comparison."""
        if not hasattr(self, '_cached_state_slug'):
            self._cached_state_slug = {}
        if not state_type in self._cached_state_slug:
            s = self.get_state(state_type)
            self._cached_state_slug[state_type] = s.slug if s else None
        return self._cached_state_slug[state_type]

    def friendly_state(self):
        """ Return a concise text description of the document's current state."""
        state = self.get_state()
        if not state:
            return "Unknown state"
    
        if self.type_id == 'draft':
            iesg_state = self.get_state("draft-iesg")
            iesg_state_summary = None
            if iesg_state:
                iesg_substate = [t for t in self.tags.all() if t.slug in IESG_SUBSTATE_TAGS]
                # There really shouldn't be more than one tag in iesg_substate, but this will do something sort-of-sensible if there is
                iesg_state_summary = iesg_state.name
                if iesg_substate:
                     iesg_state_summary = iesg_state_summary + "::"+"::".join(tag.name for tag in iesg_substate)
             
            if state.slug == "rfc":
                return "RFC %s (%s)" % (self.rfc_number(), self.std_level)
            elif state.slug == "repl":
                rs = self.related_that("replaces")
                if rs:
                    return mark_safe("Replaced by " + ", ".join("<a href=\"%s\">%s</a>" % (urlreverse('ietf.doc.views_doc.document_main', kwargs=dict(name=alias.document.name)), alias.document) for alias in rs))
                else:
                    return "Replaced"
            elif state.slug == "active":
                if iesg_state:
                    if iesg_state.slug == "dead":
                        # Many drafts in the draft-iesg "Dead" state are not dead
                        # in other state machines; they're just not currently under 
                        # IESG processing. Show them as "I-D Exists (IESG: Dead)" instead...
                        return "I-D Exists (IESG: %s)" % iesg_state_summary
                    elif iesg_state.slug == "lc":
                        e = self.latest_event(LastCallDocEvent, type="sent_last_call")
                        if e:
                            return iesg_state_summary + " (ends %s)" % e.expires.date().isoformat()
    
                    return iesg_state_summary
                else:
                    return "I-D Exists"
            else:
                if iesg_state and iesg_state.slug == "dead":
                    return state.name + " (IESG: %s)" % iesg_state_summary
                # Expired/Withdrawn by Submitter/IETF
                return state.name
        else:
            return state.name

    def is_rfc(self):
        if not hasattr(self, '_cached_is_rfc'):
            self._cached_is_rfc = self.pk and self.type_id == 'draft' and self.states.filter(type='draft',slug='rfc').exists()
        return self._cached_is_rfc

    def rfc_number(self):
        if not hasattr(self, '_cached_rfc_number'):
            self._cached_rfc_number = None
            if self.is_rfc():
                n = self.canonical_name()
                if n.startswith("rfc"):
                    self._cached_rfc_number = n[3:]
                else:
                    logger.error("Document self.is_rfc() is True but self.canonical_name() is %s" % n)
        return self._cached_rfc_number

    @property
    def rfcnum(self):
        return self.rfc_number()

    def author_list(self):
        best_addresses = []
        for author in self.documentauthor_set.all():
            if author.email:
                if author.email.active or not author.email.person:
                    best_addresses.append(author.email.address)
                else:
                    best_addresses.append(author.email.person.email_address())
        return ", ".join(best_addresses)

    def authors(self):
        return [ a.person for a in self.documentauthor_set.all() ]

    # This, and several other ballot related functions here, assume that there is only one active ballot for a document at any point in time.
    # If that assumption is violated, they will only expose the most recently created ballot
    def ballot_open(self, ballot_type_slug):
        e = self.latest_event(BallotDocEvent, ballot_type__slug=ballot_type_slug)
        return e if e and not e.type == "closed_ballot" else None

    def latest_ballot(self):
        """Returns the most recently created ballot"""
        ballot = self.latest_event(BallotDocEvent, type__in=("created_ballot", "closed_ballot"))
        return ballot

    def active_ballot(self):
        """Returns the most recently created ballot if it isn't closed."""
        ballot = self.latest_ballot()
        if ballot and ballot.type == "created_ballot":
            return ballot
        else:
            return None

    def has_rfc_editor_note(self):
        e = self.latest_event(WriteupDocEvent, type="changed_rfc_editor_note_text")
        return e != None and (e.text != "")

    def meeting_related(self):
        if self.type_id in ("agenda","minutes","bluesheets","slides","recording"):
             return self.type_id != "slides" or self.get_state_slug('reuse_policy')=='single'
        return False

    def relations_that(self, relationship):
        """Return the related-document objects that describe a given relationship targeting self."""
        if isinstance(relationship, str):
            relationship = ( relationship, )
        if not isinstance(relationship, tuple):
            raise TypeError("Expected a string or tuple, received %s" % type(relationship))
        if isinstance(self, Document):
            return RelatedDocument.objects.filter(target__docs=self, relationship__in=relationship).select_related('source')
        elif isinstance(self, DocHistory):
            return RelatedDocHistory.objects.filter(target__docs=self.doc, relationship__in=relationship).select_related('source')
        else:
            raise TypeError("Expected method called on Document or DocHistory")

    def all_relations_that(self, relationship, related=None):
        if not related:
            related = tuple([])
        rels = self.relations_that(relationship)
        for r in rels:
            if not r in related:
                related += ( r, )
                related = r.source.all_relations_that(relationship, related)
        return related

    def relations_that_doc(self, relationship):
        """Return the related-document objects that describe a given relationship from self to other documents."""
        if isinstance(relationship, str):
            relationship = ( relationship, )
        if not isinstance(relationship, tuple):
            raise TypeError("Expected a string or tuple, received %s" % type(relationship))
        if isinstance(self, Document):
            return RelatedDocument.objects.filter(source=self, relationship__in=relationship).select_related('target')
        elif isinstance(self, DocHistory):
            return RelatedDocHistory.objects.filter(source=self, relationship__in=relationship).select_related('target')
        else:
            raise TypeError("Expected method called on Document or DocHistory")

    def all_relations_that_doc(self, relationship, related=None):
        if not related:
            related = tuple([])
        rels = self.relations_that_doc(relationship)
        for r in rels:
            if not r in related:
                related += ( r, )
                for doc in r.target.docs.all():
                    related = doc.all_relations_that_doc(relationship, related)
        return related

    def related_that(self, relationship):
        return list(set([x.source.docalias.get(name=x.source.name) for x in self.relations_that(relationship)]))

    def all_related_that(self, relationship, related=None):
        return list(set([x.source.docalias.get(name=x.source.name) for x in self.all_relations_that(relationship)]))

    def related_that_doc(self, relationship):
        return list(set([x.target for x in self.relations_that_doc(relationship)]))

    def all_related_that_doc(self, relationship, related=None):
        return list(set([x.target for x in self.all_relations_that_doc(relationship)]))

    def replaces(self):
        return set([ d for r in self.related_that_doc("replaces") for d in r.docs.all() ])

    def replaces_canonical_name(self):
        s = set([ r.document for r in self.related_that_doc("replaces")])
        first = list(s)[0] if s else None
        return None if first is None else first.filename_with_rev()

    def replaced_by(self):
        return set([ r.document for r in self.related_that("replaces") ])

    def text(self):
        path = self.get_file_name()
        root, ext =  os.path.splitext(path)
        txtpath = root+'.txt'
        if ext != '.txt' and os.path.exists(txtpath):
            path = txtpath
        try:
            with io.open(path, 'rb') as file:
                raw = file.read()
        except IOError:
            return None
        try:
            text = raw.decode('utf-8')
        except UnicodeDecodeError:
            text = raw.decode('latin-1')
        #
        return text

    def text_or_error(self):
        return self.text() or "Error; cannot read '%s'"%self.get_base_name()

    def htmlized(self):
        name = self.get_base_name()
        text = self.text()
        if name.endswith('.html'):
            return text
        if not name.endswith('.txt'):
            return None
        html = ""
        if text:
            cache = caches['htmlized']
            cache_key = name.split('.')[0]
            try:
                html = cache.get(cache_key)
            except EOFError:
                html = None
            if not html:
                # The path here has to match the urlpattern for htmlized
                # documents in order to produce correct intra-document links
                html = rfc2html.markup(text, path=settings.HTMLIZER_URL_PREFIX)
                if html:
                    cache.set(cache_key, html, settings.HTMLIZER_CACHE_TIME)
        return html

    def references(self):
        return self.relations_that_doc(('refnorm','refinfo','refunk','refold'))

    def referenced_by(self):
        return self.relations_that(('refnorm','refinfo','refunk','refold')).filter(source__states__type__slug='draft',source__states__slug__in=['rfc','active'])

    def referenced_by_rfcs(self):
        return self.relations_that(('refnorm','refinfo','refunk','refold')).filter(source__states__type__slug='draft',source__states__slug='rfc')

    class Meta:
        abstract = True

STATUSCHANGE_RELATIONS = ('tops','tois','tohist','toinf','tobcp','toexp')

class RelatedDocument(models.Model):
    source = ForeignKey('Document')
    target = ForeignKey('DocAlias')
    relationship = ForeignKey(DocRelationshipName)
    def action(self):
        return self.relationship.name
    def __str__(self):
        return u"%s %s %s" % (self.source.name, self.relationship.name.lower(), self.target.name)

    def is_downref(self):

        if self.source.type.slug!='draft' or self.relationship.slug not in ['refnorm','refold','refunk']:
            return None

        state = self.source.get_state()
        if state and state.slug == 'rfc':
            source_lvl = self.source.std_level.slug if self.source.std_level else None
        elif self.source.intended_std_level:
            source_lvl = self.source.intended_std_level.slug
        else:
            source_lvl = None

        if source_lvl not in ['bcp','ps','ds','std']:
            return None

        if self.target.document.get_state().slug == 'rfc':
            if not self.target.document.std_level:
                target_lvl = 'unkn'
            else:
                target_lvl = self.target.document.std_level.slug
        else:
            if not self.target.document.intended_std_level:
                target_lvl = 'unkn'
            else:
                target_lvl = self.target.document.intended_std_level.slug

        rank = { 'ps':1, 'ds':2, 'std':3, 'bcp':3 }

        if ( target_lvl not in rank ) or ( rank[target_lvl] < rank[source_lvl] ):
            if self.relationship.slug == 'refnorm' and target_lvl!='unkn':
                return "Downref"
            else:
                return "Possible Downref"

        return None

    def is_approved_downref(self):

        if self.target.document.get_state().slug == 'rfc':
           if RelatedDocument.objects.filter(relationship_id='downref-approval', target=self.target):
              return "Approved Downref"

        return False

class DocumentAuthorInfo(models.Model):
    person = ForeignKey(Person)
    # email should only be null for some historic documents
    email = ForeignKey(Email, help_text="Email address used by author for submission", blank=True, null=True)
    affiliation = models.CharField(max_length=100, blank=True, help_text="Organization/company used by author for submission")
    country = models.CharField(max_length=255, blank=True, help_text="Country used by author for submission")
    order = models.IntegerField(default=1)

    def formatted_email(self):

        if self.email:
            return formataddr((self.person.plain_ascii(), self.email.address))
        else:
            return ""

    class Meta:
        abstract = True
        ordering = ["document", "order"]

class DocumentAuthor(DocumentAuthorInfo):
    document = ForeignKey('Document')

    def __str__(self):
        return u"%s %s (%s)" % (self.document.name, self.person, self.order)


validate_docname = RegexValidator(
    r'^[-a-z0-9]+$',
    "Provide a valid document name consisting of lowercase letters, numbers and hyphens.",
    'invalid'
)

class Document(DocumentInfo):
    name = models.CharField(max_length=255, validators=[validate_docname,], unique=True)           # immutable

    def __str__(self):
        return self.name

    def get_absolute_url(self):
        """
        Returns an url to the document view.  This differs from .get_href(),
        which returns an url to the document content.
        """
        if not hasattr(self, '_cached_absolute_url'):
            name = self.name
            if self.type_id == "draft" and self.get_state_slug() == "rfc":
                name = self.canonical_name()
                url = urlreverse('ietf.doc.views_doc.document_main', kwargs={ 'name': name }, urlconf="ietf.urls")
            elif self.type_id in ('slides','bluesheets','recording'):
                session = self.session_set.first()
                if session:
                    meeting = session.meeting
                    if self.type_id == 'recording':
                        url = self.external_url
                    else:
                        filename = self.uploaded_filename
                        url = '%sproceedings/%s/%s/%s' % (settings.IETF_HOST_URL,meeting.number,self.type_id,filename)
            else:
                url = urlreverse('ietf.doc.views_doc.document_main', kwargs={ 'name': name }, urlconf="ietf.urls")
            self._cached_absolute_url = url
        return self._cached_absolute_url

    def file_tag(self):
        return "<%s>" % self.filename_with_rev()

    def filename_with_rev(self):
        return "%s-%s.txt" % (self.name, self.rev)
    
    def latest_event(self, *args, **filter_args):
        """Get latest event of optional Python type and with filter
        arguments, e.g. d.latest_event(type="xyz") returns a DocEvent
        while d.latest_event(WriteupDocEvent, type="xyz") returns a
        WriteupDocEvent event."""
        model = args[0] if args else DocEvent
        e = model.objects.filter(doc=self).filter(**filter_args).order_by('-time', '-id').first()
        return e

    def canonical_name(self):
        if not hasattr(self, '_canonical_name'):
            name = self.name
            if self.type_id == "draft" and self.get_state_slug() == "rfc":
                a = self.docalias.filter(name__startswith="rfc").order_by('-name').first()
                if a:
                    name = a.name
            elif self.type_id == "charter":
                from ietf.doc.utils_charter import charter_name_for_group # Imported locally to avoid circular imports
                try:
                    name = charter_name_for_group(self.chartered_group)
                except Group.DoesNotExist:
                    pass
            self._canonical_name = name
        return self._canonical_name


    def canonical_docalias(self):
        return self.docalias.get(name=self.name)

    def display_name(self):
        name = self.canonical_name()
        if name.startswith('rfc'):
            name = name.upper()
        return name

    def save_with_history(self, events):
        """Save document and put a snapshot in the history models where they
        can be retrieved later. You must pass in at least one event
        with a description of what happened."""

        assert events, "You must always add at least one event to describe the changes in the history log"
        self.time = max(self.time, events[0].time)

        self._has_an_event_so_saving_is_allowed = True
        self.save()
        del self._has_an_event_so_saving_is_allowed

        from ietf.doc.utils import save_document_in_history
        save_document_in_history(self)

    def save(self, *args, **kwargs):
        # if there's no primary key yet, we can allow the save to go
        # through to break the cycle between the document and any
        # events
        assert kwargs.get("force_insert", False) or getattr(self, "_has_an_event_so_saving_is_allowed", None), "Use .save_with_history to save documents"
        super(Document, self).save(*args, **kwargs)

    def telechat_date(self, e=None):
        if not e:
            e = self.latest_event(TelechatDocEvent, type="scheduled_for_telechat")
        return e.telechat_date if e and e.telechat_date and e.telechat_date >= datetime.date.today() else None

    def past_telechat_date(self):
        "Return the latest telechat date if it isn't in the future; else None"
        e = self.latest_event(TelechatDocEvent, type="scheduled_for_telechat")
        return e.telechat_date if e and e.telechat_date and e.telechat_date < datetime.date.today() else None

    def previous_telechat_date(self):
        "Return the most recent telechat date in the past, if any (even if there's another in the future)"
        e = self.latest_event(TelechatDocEvent, type="scheduled_for_telechat", telechat_date__lt=datetime.datetime.now())
        return e.telechat_date if e else None

    def request_closed_time(self, review_req):
        e = self.latest_event(ReviewRequestDocEvent, type="closed_review_request", review_request=review_req)
        return e.time if e and e.time else None

    def area_acronym(self):
        g = self.group
        if g:
            if g.type_id == "area":
                return g.acronym
            elif g.type_id != "individ" and g.parent:
                return g.parent.acronym
        else:
            return None
    
    def group_acronym(self):
        g = self.group
        if g and g.type_id != "area":
            return g.acronym
        else:
            return "none"

    @memoize
    def returning_item(self):
        e = self.latest_event(TelechatDocEvent, type="scheduled_for_telechat")
        return e.returning_item if e else None

    # This is brittle. Resist the temptation to make it more brittle by combining the search against those description
    # strings to one command. It is coincidence that those states have the same description - one might change.
    # Also, this needs further review - is it really the case that there would be no other changed_document events
    # between when the state was changed to defer and when some bit of code wants to know if we are deferred? Why
    # isn't this just returning whether the state is currently a defer state for that document type?
    def active_defer_event(self):
        if self.type_id == "draft" and self.get_state_slug("draft-iesg") == "defer":
            return self.latest_event(type="changed_state", desc__icontains="State changed to <b>IESG Evaluation - Defer</b>")
        elif self.type_id == "conflrev" and self.get_state_slug("conflrev") == "defer":
            return self.latest_event(type="changed_state", desc__icontains="State changed to <b>IESG Evaluation - Defer</b>")
        elif self.type_id == "statchg" and self.get_state_slug("statchg") == "defer":
            return self.latest_event(type="changed_state", desc__icontains="State changed to <b>IESG Evaluation - Defer</b>")
        return None

    def most_recent_ietflc(self):
        """Returns the most recent IETF LastCallDocEvent for this document"""
        return self.latest_event(LastCallDocEvent,type="sent_last_call")

    def displayname_with_link(self):
        return mark_safe('<a href="%s">%s-%s</a>' % (self.get_absolute_url(), self.name , self.rev))

    def ipr(self,states=('posted','removed')):
        """Returns the IPR disclosures against this document (as a queryset over IprDocRel)."""
        from ietf.ipr.models import IprDocRel
        return IprDocRel.objects.filter(document__docs=self, disclosure__state__in=states)

    def related_ipr(self):
        """Returns the IPR disclosures against this document and those documents this
        document directly or indirectly obsoletes or replaces
        """
        from ietf.ipr.models import IprDocRel
        iprs = IprDocRel.objects.filter(document__in=list(self.docalias.all())+self.all_related_that_doc(('obs','replaces'))).filter(disclosure__state__in=('posted','removed')).values_list('disclosure', flat=True).distinct()
        return iprs

    def future_presentations(self):
        """ returns related SessionPresentation objects for meetings that
            have not yet ended. This implementation allows for 2 week meetings """
        candidate_presentations = self.sessionpresentation_set.filter(session__meeting__date__gte=datetime.date.today()-datetime.timedelta(days=15))
        return sorted([pres for pres in candidate_presentations if pres.session.meeting.end_date()>=datetime.date.today()], key=lambda x:x.session.meeting.date)

    def last_presented(self):
        """ returns related SessionPresentation objects for the most recent meeting in the past"""
        # Assumes no two meetings have the same start date - if the assumption is violated, one will be chosen arbitrariy
        candidate_presentations = self.sessionpresentation_set.filter(session__meeting__date__lte=datetime.date.today())
        candidate_meetings = set([p.session.meeting for p in candidate_presentations if p.session.meeting.end_date()<datetime.date.today()])
        if candidate_meetings:
            mtg = sorted(list(candidate_meetings),key=lambda x:x.date,reverse=True)[0]
            return self.sessionpresentation_set.filter(session__meeting=mtg)
        else:
            return None

    def submission(self):
        s = self.submission_set.filter(rev=self.rev)
        s = s.first()
        return s

    def pub_date(self):
        """This is the rfc publication date (datetime) for RFCs, 
        and the new-revision datetime for other documents."""
        if self.get_state_slug() == "rfc":
            event = self.latest_event(type='published_rfc')
        else:
            event = self.latest_event(type='new_revision')
        return event.time

    def is_dochistory(self):
        return False

    def fake_history_obj(self, rev):
        """
        Mock up a fake DocHistory object with the given revision, for
        situations where we need an entry but there is none in the DocHistory
        table.
        XXX TODO: Add missing objects to DocHistory instead
        """
        history = DocHistory.objects.filter(doc=self, rev=rev).order_by("time")
        if history.exists():
            return history.first()
        else:
            # fake one
            events = self.docevent_set.order_by("time", "id")
            rev_events = events.filter(rev=rev)
            new_rev_events = rev_events.filter(type='new_revision')
            if new_rev_events.exists():
                time = new_rev_events.first().time
            elif rev_events.exists():
                time = rev_events.first().time
            else:
                time = datetime.datetime.fromtimestamp(0)
            dh = DocHistory(name=self.name, rev=rev, doc=self, time=time, type=self.type, title=self.title,
                             stream=self.stream, group=self.group)

        return dh

class DocumentURL(models.Model):
    doc  = ForeignKey(Document)
    tag  = ForeignKey(DocUrlTagName)
    desc = models.CharField(max_length=255, default='', blank=True)
    url  = models.URLField(max_length=2083) # 2083 is the legal max for URLs

<<<<<<< HEAD
=======
class DocExtResource(models.Model):
    doc = ForeignKey(Document) # Should this really be to DocumentInfo rather than Document?
    name = models.ForeignKey(ExtResourceName, on_delete=models.CASCADE)
    display_name = models.CharField(max_length=255, default='', blank=True)
    value = models.CharField(max_length=2083) # 2083 is the maximum legal URL length

@python_2_unicode_compatible
>>>>>>> 7587d564
class RelatedDocHistory(models.Model):
    source = ForeignKey('DocHistory')
    target = ForeignKey('DocAlias', related_name="reversely_related_document_history_set")
    relationship = ForeignKey(DocRelationshipName)
    def __str__(self):
        return u"%s %s %s" % (self.source.doc.name, self.relationship.name.lower(), self.target.name)

class DocHistoryAuthor(DocumentAuthorInfo):
    # use same naming convention as non-history version to make it a bit
    # easier to write generic code
    document = ForeignKey('DocHistory', related_name="documentauthor_set")

    def __str__(self):
        return u"%s %s (%s)" % (self.document.doc.name, self.person, self.order)

class DocHistory(DocumentInfo):
    doc = ForeignKey(Document, related_name="history_set")
    # the name here is used to capture the canonical name at the time
    # - it would perhaps be more elegant to simply call the attribute
    # canonical_name and replace the function on Document with a
    # property
    name = models.CharField(max_length=255)

    def __str__(self):
        return force_text(self.doc.name)

    def canonical_name(self):
        if hasattr(self, '_canonical_name'):
            return self._canonical_name
        return self.name

    def latest_event(self, *args, **kwargs):
        kwargs["time__lte"] = self.time
        return self.doc.latest_event(*args, **kwargs)

    def future_presentations(self):
        return self.doc.future_presentations()

    def last_presented(self):
        return self.doc.last_presented()

    @property
    def groupmilestone_set(self):
        return self.doc.groupmilestone_set

    @property
    def docalias(self):
        return self.doc.docalias

    def is_dochistory(self):
        return True

    def related_ipr(self):
        return self.doc.related_ipr()

    def documenturl_set(self):
        return self.doc.documenturl_set

    def filename_with_rev(self):
        return self.doc.filename_with_rev()
    
    class Meta:
        verbose_name = "document history"
        verbose_name_plural = "document histories"

class DocAlias(models.Model):
    """This is used for documents that may appear under multiple names,
    and in particular for RFCs, which for continuity still keep the
    same immutable Document.name, in the tables, but will be referred
    to by RFC number, primarily, after achieving RFC status.
    """
    name = models.CharField(max_length=255, unique=True)
    docs = models.ManyToManyField(Document, related_name='docalias')

    @property
    def document(self):
        return self.docs.first()

    def __str__(self):
        return u"%s-->%s" % (self.name, ','.join([force_text(d.name) for d in self.docs.all() if isinstance(d, Document) ]))
    document_link = admin_link("document")
    class Meta:
        verbose_name = "document alias"
        verbose_name_plural = "document aliases"

class DocReminder(models.Model):
    event = ForeignKey('DocEvent')
    type = ForeignKey(DocReminderTypeName)
    due = models.DateTimeField()
    active = models.BooleanField(default=True)


EVENT_TYPES = [
    # core events
    ("new_revision", "Added new revision"),
    ("new_submission", "Uploaded new revision"),
    ("changed_document", "Changed document metadata"),
    ("added_comment", "Added comment"),
    ("added_message", "Added message"),
    ("edited_authors", "Edited the documents author list"),

    ("deleted", "Deleted document"),

    ("changed_state", "Changed state"),

    # misc draft/RFC events
    ("changed_stream", "Changed document stream"),
    ("expired_document", "Expired document"),
    ("extended_expiry", "Extended expiry of document"),
    ("requested_resurrect", "Requested resurrect"),
    ("completed_resurrect", "Completed resurrect"),
    ("changed_consensus", "Changed consensus"),
    ("published_rfc", "Published RFC"),
    ("added_suggested_replaces", "Added suggested replacement relationships"),
    ("reviewed_suggested_replaces", "Reviewed suggested replacement relationships"),

    # WG events
    ("changed_group", "Changed group"),
    ("changed_protocol_writeup", "Changed protocol writeup"),
    ("changed_charter_milestone", "Changed charter milestone"),

    # charter events
    ("initial_review", "Set initial review time"),
    ("changed_review_announcement", "Changed WG Review text"),
    ("changed_action_announcement", "Changed WG Action text"),

    # IESG events
    ("started_iesg_process", "Started IESG process on document"),

    ("created_ballot", "Created ballot"),
    ("closed_ballot", "Closed ballot"),
    ("sent_ballot_announcement", "Sent ballot announcement"),
    ("changed_ballot_position", "Changed ballot position"),
    
    ("changed_ballot_approval_text", "Changed ballot approval text"),
    ("changed_ballot_writeup_text", "Changed ballot writeup text"),
    ("changed_rfc_editor_note_text", "Changed RFC Editor Note text"),

    ("changed_last_call_text", "Changed last call text"),
    ("requested_last_call", "Requested last call"),
    ("sent_last_call", "Sent last call"),

    ("scheduled_for_telechat", "Scheduled for telechat"),

    ("iesg_approved", "IESG approved document (no problem)"),
    ("iesg_disapproved", "IESG disapproved document (do not publish)"),
    
    ("approved_in_minute", "Approved in minute"),

    # IANA events
    ("iana_review", "IANA review comment"),
    ("rfc_in_iana_registry", "RFC is in IANA registry"),

    # RFC Editor
    ("rfc_editor_received_announcement", "Announcement was received by RFC Editor"),
    ("requested_publication", "Publication at RFC Editor requested"),
    ("sync_from_rfc_editor", "Received updated information from RFC Editor"),

    # review
    ("requested_review", "Requested review"),
    ("assigned_review_request", "Assigned review request"),
    ("closed_review_request", "Closed review request"),
    ("closed_review_assignment", "Closed review assignment"),

    # downref
    ("downref_approved", "Downref approved"),
    
    # IPR events
    ("posted_related_ipr", "Posted related IPR"),
    ("removed_related_ipr", "Removed related IPR"),
    ]

class DocEvent(models.Model):
    """An occurrence for a document, used for tracking who, when and what."""
    time = models.DateTimeField(default=datetime.datetime.now, help_text="When the event happened", db_index=True)
    type = models.CharField(max_length=50, choices=EVENT_TYPES)
    by = ForeignKey(Person)
    doc = ForeignKey(Document)
    rev = models.CharField(verbose_name="revision", max_length=16, null=True, blank=True)
    desc = models.TextField()

    def for_current_revision(self):
        e = self.doc.latest_event(NewRevisionDocEvent,type='new_revision')
        return not e or (self.time, self.pk) >= (e.time, e.pk)

    def get_dochistory(self):
        return DocHistory.objects.filter(time__lte=self.time,doc__name=self.doc.name).order_by('-time', '-pk').first()

    def __str__(self):
        return u"%s %s by %s at %s" % (self.doc.name, self.get_type_display().lower(), self.by.plain_name(), self.time)

    def save(self, *args, **kwargs):
        super(DocEvent, self).save(*args, **kwargs)        
        log.assertion('self.rev != None')

    class Meta:
        ordering = ['-time', '-id']
        indexes = [
            models.Index(fields=['type', 'doc']),
        ]
        
class NewRevisionDocEvent(DocEvent):
    pass

class IanaExpertDocEvent(DocEvent):
    pass

class StateDocEvent(DocEvent):
    state_type = ForeignKey(StateType)
    state = ForeignKey(State, blank=True, null=True)

class ConsensusDocEvent(DocEvent):
    consensus = models.NullBooleanField(default=None)

# IESG events
class BallotType(models.Model):
    doc_type = ForeignKey(DocTypeName, blank=True, null=True)
    slug = models.SlugField()
    name = models.CharField(max_length=255)
    question = models.TextField(blank=True)
    used = models.BooleanField(default=True)
    order = models.IntegerField(default=0)
    positions = models.ManyToManyField(BallotPositionName, blank=True)

    def __str__(self):
        return u"%s: %s" % (self.name, self.doc_type.name)
    
    class Meta:
        ordering = ['order']

class BallotDocEvent(DocEvent):
    ballot_type = ForeignKey(BallotType)

    def active_balloter_positions(self):
        """Return dict mapping each active AD or IRSG member to a current ballot position (or None if they haven't voted)."""
        res = {}
    
        active_balloters = get_active_balloters(self.ballot_type)
        positions = BallotPositionDocEvent.objects.filter(type="changed_ballot_position",balloter__in=active_balloters, ballot=self).select_related('balloter', 'pos').order_by("-time", "-id")

        for pos in positions:
            if pos.balloter not in res:
                res[pos.balloter] = pos

        for balloter in active_balloters:
            if balloter not in res:
                res[balloter] = None
        return res

    def all_positions(self):
        """Return array holding the current and past positions per AD"""

        positions = []
        seen = {}
        active_balloters = get_active_balloters(self.ballot_type)
        for e in BallotPositionDocEvent.objects.filter(type="changed_ballot_position", ballot=self).select_related('balloter', 'pos').order_by("-time", '-id'):
            if e.balloter not in seen:
                e.is_old_pos = e.balloter not in active_balloters
                e.old_positions = []
                positions.append(e)
                seen[e.balloter] = e
            else:
                latest = seen[e.balloter]
                if latest.old_positions:
                    prev = latest.old_positions[-1]
                else:
                    prev = latest.pos
    
                if e.pos != prev:
                    latest.old_positions.append(e.pos)

        # get rid of trailling "No record" positions, some old ballots
        # have plenty of these
        for p in positions:
            while p.old_positions and p.old_positions[-1].slug == "norecord":
                p.old_positions.pop()

        # add any missing ADs/IRSGers through fake No Record events
        if self.doc.active_ballot() == self:
            norecord = BallotPositionName.objects.get(slug="norecord")
            for balloter in active_balloters:
                if balloter not in seen:
                    e = BallotPositionDocEvent(type="changed_ballot_position", doc=self.doc, rev=self.doc.rev, balloter=balloter)
                    e.by = balloter
                    e.pos = norecord
                    e.is_old_pos = False
                    e.old_positions = []
                    positions.append(e)

        positions.sort(key=lambda p: (p.is_old_pos, p.balloter.last_name()))
        return positions

class IRSGBallotDocEvent(BallotDocEvent):
    duedate = models.DateTimeField(blank=True, null=True)

class BallotPositionDocEvent(DocEvent):
    ballot = ForeignKey(BallotDocEvent, null=True, default=None) # default=None is a temporary migration period fix, should be removed when charter branch is live
    balloter = ForeignKey(Person)
    pos = ForeignKey(BallotPositionName, verbose_name="position", default="norecord")
    discuss = models.TextField(help_text="Discuss text if position is discuss", blank=True)
    discuss_time = models.DateTimeField(help_text="Time discuss text was written", blank=True, null=True)
    comment = models.TextField(help_text="Optional comment", blank=True)
    comment_time = models.DateTimeField(help_text="Time optional comment was written", blank=True, null=True)
    send_email = models.NullBooleanField(default=None)

    @memoize
    def any_email_sent(self):
        # When the send_email field is introduced, old positions will have it
        # set to None.  We still essentially return True, False, or don't know:
        sent_list = BallotPositionDocEvent.objects.filter(ballot=self.ballot, time__lte=self.time, ad=self.ad).values_list('send_email', flat=True)
        false = any( s==False for s in sent_list )
        true  = any( s==True for s in sent_list )
        return True if true else False if false else None


class WriteupDocEvent(DocEvent):
    text = models.TextField(blank=True)

class LastCallDocEvent(DocEvent):
    expires = models.DateTimeField(blank=True, null=True)
    
class TelechatDocEvent(DocEvent):
    telechat_date = models.DateField(blank=True, null=True)
    returning_item = models.BooleanField(default=False)

class ReviewRequestDocEvent(DocEvent):
    review_request = ForeignKey('review.ReviewRequest')
    state = ForeignKey(ReviewRequestStateName, blank=True, null=True)

class ReviewAssignmentDocEvent(DocEvent):
    review_assignment = ForeignKey('review.ReviewAssignment')
    state = ForeignKey(ReviewAssignmentStateName, blank=True, null=True)

# charter events
class InitialReviewDocEvent(DocEvent):
    expires = models.DateTimeField(blank=True, null=True)

class AddedMessageEvent(DocEvent):
    import ietf.message.models
    message     = ForeignKey(ietf.message.models.Message, null=True, blank=True,related_name='doc_manualevents')
    msgtype     = models.CharField(max_length=25)
    in_reply_to = ForeignKey(ietf.message.models.Message, null=True, blank=True,related_name='doc_irtomanual')


class SubmissionDocEvent(DocEvent):
    import ietf.submit.models
    submission = ForeignKey(ietf.submit.models.Submission)

# dumping store for removed events
class DeletedEvent(models.Model):
    content_type = ForeignKey(ContentType)
    json = models.TextField(help_text="Deleted object in JSON format, with attribute names chosen to be suitable for passing into the relevant create method.")
    by = ForeignKey(Person)
    time = models.DateTimeField(default=datetime.datetime.now)

    def __str__(self):
        return u"%s by %s %s" % (self.content_type, self.by, self.time)

class EditedAuthorsDocEvent(DocEvent):
    """ Capture the reasoning or authority for changing a document author list.
        Allows programs to recognize and not change lists that have been manually verified and corrected.
        Example 'basis' values might be from ['manually adjusted','recomputed by parsing document', etc.]
    """
    basis = models.CharField(help_text="What is the source or reasoning for the changes to the author list",max_length=255)<|MERGE_RESOLUTION|>--- conflicted
+++ resolved
@@ -862,16 +862,12 @@
     desc = models.CharField(max_length=255, default='', blank=True)
     url  = models.URLField(max_length=2083) # 2083 is the legal max for URLs
 
-<<<<<<< HEAD
-=======
 class DocExtResource(models.Model):
     doc = ForeignKey(Document) # Should this really be to DocumentInfo rather than Document?
     name = models.ForeignKey(ExtResourceName, on_delete=models.CASCADE)
     display_name = models.CharField(max_length=255, default='', blank=True)
     value = models.CharField(max_length=2083) # 2083 is the maximum legal URL length
 
-@python_2_unicode_compatible
->>>>>>> 7587d564
 class RelatedDocHistory(models.Model):
     source = ForeignKey('DocHistory')
     target = ForeignKey('DocAlias', related_name="reversely_related_document_history_set")
