--- conflicted
+++ resolved
@@ -228,14 +228,9 @@
         self.assertNotIn("review_request_close_comment", e.desc.lower())
 
         self.assertEqual(len(outbox), 1)
-<<<<<<< HEAD
         self.assertIn('<reviewer@example.com>', outbox[0]["To"])
         self.assertNotIn("<reviewsecretary@example.com>", outbox[0]["To"])
-=======
-        self.assertTrue('<reviewer@example.com>' in outbox[0]["To"])
-        self.assertFalse("<reviewsecretary@example.com>" in outbox[0]["To"])
-        self.assertTrue("<reviewsecretary2@example.com>" in outbox[0]["To"])
->>>>>>> 56003f66
+        self.assertIn("<reviewsecretary2@example.com>", outbox[0]["CC"])
         mail_content = outbox[0].get_payload(decode=True).decode("utf-8").lower()
         self.assertIn("closed", mail_content)
         self.assertIn("review_request_close_comment", mail_content)
