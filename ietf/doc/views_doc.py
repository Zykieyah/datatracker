# Copyright (C) 2009-2010 Nokia Corporation and/or its subsidiary(-ies).
# All rights reserved. Contact: Pasi Eronen <pasi.eronen@nokia.com>
#
# Redistribution and use in source and binary forms, with or without
# modification, are permitted provided that the following conditions
# are met:
#
#  * Redistributions of source code must retain the above copyright
#    notice, this list of conditions and the following disclaimer.
#
#  * Redistributions in binary form must reproduce the above
#    copyright notice, this list of conditions and the following
#    disclaimer in the documentation and/or other materials provided
#    with the distribution.
#
#  * Neither the name of the Nokia Corporation and/or its
#    subsidiary(-ies) nor the names of its contributors may be used
#    to endorse or promote products derived from this software
#    without specific prior written permission.
#
# THIS SOFTWARE IS PROVIDED BY THE COPYRIGHT HOLDERS AND CONTRIBUTORS
# "AS IS" AND ANY EXPRESS OR IMPLIED WARRANTIES, INCLUDING, BUT NOT
# LIMITED TO, THE IMPLIED WARRANTIES OF MERCHANTABILITY AND FITNESS FOR
# A PARTICULAR PURPOSE ARE DISCLAIMED. IN NO EVENT SHALL THE COPYRIGHT
# OWNER OR CONTRIBUTORS BE LIABLE FOR ANY DIRECT, INDIRECT, INCIDENTAL,
# SPECIAL, EXEMPLARY, OR CONSEQUENTIAL DAMAGES (INCLUDING, BUT NOT
# LIMITED TO, PROCUREMENT OF SUBSTITUTE GOODS OR SERVICES; LOSS OF USE,
# DATA, OR PROFITS; OR BUSINESS INTERRUPTION) HOWEVER CAUSED AND ON ANY
# THEORY OF LIABILITY, WHETHER IN CONTRACT, STRICT LIABILITY, OR TORT
# (INCLUDING NEGLIGENCE OR OTHERWISE) ARISING IN ANY WAY OUT OF THE USE
# OF THIS SOFTWARE, EVEN IF ADVISED OF THE POSSIBILITY OF SUCH DAMAGE.

import os, datetime, urllib, json, glob, re

from django.http import HttpResponse, Http404 , HttpResponseForbidden
from django.shortcuts import render, render_to_response, get_object_or_404, redirect
from django.template import RequestContext
from django.template.loader import render_to_string
from django.core.exceptions import ObjectDoesNotExist
from django.core.urlresolvers import reverse as urlreverse
from django.conf import settings
from django import forms

import debug                            # pyflakes:ignore

from ietf.doc.models import ( Document, DocAlias, DocHistory, DocEvent, BallotDocEvent,
    ConsensusDocEvent, NewRevisionDocEvent, TelechatDocEvent, WriteupDocEvent,
    IESG_BALLOT_ACTIVE_STATES, STATUSCHANGE_RELATIONS )
from ietf.doc.utils import ( add_links_in_new_revision_events, augment_events_with_revision,
    can_adopt_draft, get_chartering_type, get_document_content, get_tags_for_stream_id,
    needed_ballot_positions, nice_consensus, prettify_std_name, update_telechat, has_same_ballot,
    get_initial_notify, make_notify_changed_event )
from ietf.community.models import CommunityList
from ietf.doc.mails import email_ad
from ietf.group.models import Role
from ietf.group.utils import can_manage_group_type, can_manage_materials
from ietf.ietfauth.utils import has_role, is_authorized_in_doc_stream, user_is_person, role_required
from ietf.name.models import StreamName, BallotPositionName
from ietf.person.models import Email
from ietf.utils.history import find_history_active_at
from ietf.doc.forms import TelechatForm, NotifyForm

def render_document_top(request, doc, tab, name):
    tabs = []
    tabs.append(("Document", "document", urlreverse("doc_view", kwargs=dict(name=name)), True))

    ballot = doc.latest_event(BallotDocEvent, type="created_ballot")
    if doc.type_id in ("draft","conflrev", "statchg"):
        tabs.append(("IESG Evaluation Record", "ballot", urlreverse("doc_ballot", kwargs=dict(name=name)), ballot,  None if ballot else "IESG Evaluation Ballot has not been created yet"))
    elif doc.type_id == "charter" and doc.group.type_id == "wg":
        tabs.append(("IESG Review", "ballot", urlreverse("doc_ballot", kwargs=dict(name=name)), ballot, None if ballot else "IESG Review Ballot has not been created yet"))

    if doc.type_id == "draft" or (doc.type_id == "charter" and doc.group.type_id == "wg"):
        tabs.append(("IESG Writeups", "writeup", urlreverse("doc_writeup", kwargs=dict(name=name)), True))

    tabs.append(("History", "history", urlreverse("doc_history", kwargs=dict(name=name)), True))

    if name.startswith("rfc"):
        name = "RFC %s" % name[3:]
    else:
        name += "-" + doc.rev

    return render_to_string("doc/document_top.html",
                            dict(doc=doc,
                                 tabs=tabs,
                                 selected=tab,
                                 name=name))


def document_main(request, name, rev=None):
    doc = get_object_or_404(Document.objects.select_related(), docalias__name=name)

    # take care of possible redirections
    aliases = DocAlias.objects.filter(document=doc).values_list("name", flat=True)
    if rev==None and doc.type_id == "draft" and not name.startswith("rfc"):
        for a in aliases:
            if a.startswith("rfc"):
                return redirect("doc_view", name=a)

    if doc.type_id == 'conflrev':
        conflictdoc = doc.related_that_doc('conflrev')[0].document
    
    revisions = []
    for h in doc.history_set.order_by("time", "id"):
        if h.rev and not h.rev in revisions:
            revisions.append(h.rev)
    if not doc.rev in revisions:
        revisions.append(doc.rev)
    latest_rev = doc.rev

    snapshot = False

    if rev != None:
        if rev == doc.rev:
            return redirect('doc_view', name=name)

        # find the entry in the history
        for h in doc.history_set.order_by("-time"):
            if rev == h.rev:
                snapshot = True
                doc = h
                break

        if not snapshot:
            return redirect('doc_view', name=name)

        if doc.type_id == "charter":
            # find old group, too
            gh = find_history_active_at(doc.group, doc.time)
            if gh:
                group = gh

    # set this after we've found the right doc instance
    group = doc.group

    top = render_document_top(request, doc, "document", name)


    telechat = doc.latest_event(TelechatDocEvent, type="scheduled_for_telechat")
    if telechat and (not telechat.telechat_date or telechat.telechat_date < datetime.date.today()):
       telechat = None


    # specific document types
    if doc.type_id == "draft":
        split_content = not ( request.GET.get('include_text') or request.COOKIES.get("full_draft", settings.USER_PREFERENCE_DEFAULTS["full_draft"]) == "on" )

        iesg_state = doc.get_state("draft-iesg")
        iesg_state_summary = doc.friendly_state()
        can_edit = has_role(request.user, ("Area Director", "Secretariat"))
        stream_slugs = StreamName.objects.values_list("slug", flat=True)
        can_change_stream = bool(can_edit or (
                request.user.is_authenticated() and
                Role.objects.filter(name__in=("chair", "secr", "auth", "delegate"),
                                    group__acronym__in=stream_slugs,
                                    person__user=request.user)))
        can_edit_iana_state = has_role(request.user, ("Secretariat", "IANA"))

        can_edit_replaces = has_role(request.user, ("Area Director", "Secretariat", "WG Chair", "RG Chair", "WG Secretary", "RG Secretary"))

        is_author = unicode(request.user) in set([email.address for email in doc.authors.all()])
        can_view_possibly_replaces = can_edit_replaces or is_author

        rfc_number = name[3:] if name.startswith("") else None
        draft_name = None
        for a in aliases:
            if a.startswith("draft"):
                draft_name = a

        rfc_aliases = [prettify_std_name(a) for a in aliases
                       if a.startswith("fyi") or a.startswith("std") or a.startswith("bcp")]

        latest_revision = None

        if doc.get_state_slug() == "rfc":
            # content
            filename = name + ".txt"

            content = get_document_content(filename, os.path.join(settings.RFC_PATH, filename),
                                           split_content, markup=True)

            # file types
            base_path = os.path.join(settings.RFC_PATH, name + ".")
            possible_types = ["txt", "pdf", "ps"]
            found_types = [t for t in possible_types if os.path.exists(base_path + t)]

            base = "https://www.rfc-editor.org/rfc/"

            file_urls = []
            for t in found_types:
                label = "plain text" if t == "txt" else t
                file_urls.append((label, base + name + "." + t))

            if "pdf" not in found_types and "txt" in found_types:
                file_urls.append(("pdf", base + "pdfrfc/" + name + ".txt.pdf"))

            if "txt" in found_types:
                file_urls.append(("html", "https://tools.ietf.org/html/" + name))

            if not found_types:
                content = "This RFC is not currently available online."
                split_content = False
            elif "txt" not in found_types:
                content = "This RFC is not available in plain text format."
                split_content = False
        else:
            filename = "%s-%s.txt" % (draft_name, doc.rev)

            content = get_document_content(filename, os.path.join(settings.INTERNET_ALL_DRAFTS_ARCHIVE_DIR, filename),
                                           split_content, markup=True)

            # file types
            base_path = os.path.join(settings.INTERNET_DRAFT_PATH, doc.name + "-" + doc.rev + ".")
            possible_types = ["pdf", "xml", "ps"]
            found_types = ["txt"] + [t for t in possible_types if os.path.exists(base_path + t)]

            tools_base = "https://tools.ietf.org/"

            if doc.get_state_slug() == "active":
                base = "https://www.ietf.org/id/"
            else:
                base = tools_base + "id/"

            file_urls = []
            for t in found_types:
                label = "plain text" if t == "txt" else t
                file_urls.append((label, base + doc.name + "-" + doc.rev + "." + t))

            if "pdf" not in found_types:
                file_urls.append(("pdf", tools_base + "pdf/" + doc.name + "-" + doc.rev + ".pdf"))
            file_urls.append(("html", tools_base + "html/" + doc.name + "-" + doc.rev))

            # latest revision
            latest_revision = doc.latest_event(NewRevisionDocEvent, type="new_revision")

        # ballot
        ballot_summary = None
        if iesg_state and iesg_state.slug in IESG_BALLOT_ACTIVE_STATES:
            active_ballot = doc.active_ballot()
            if active_ballot:
                ballot_summary = needed_ballot_positions(doc, active_ballot.active_ad_positions().values())

        # submission
        submission = ""
        if group is None:
            submission = "unknown"
        elif group.type_id == "individ":
            submission = "individual"
        elif group.type_id == "area" and doc.stream_id == "ietf":
            submission = "individual in %s area" % group.acronym
        elif group.type_id in ("rg", "wg"):
            submission = "%s %s" % (group.acronym, group.type)
            if group.type_id == "wg":
                submission = "<a href=\"%s\">%s</a>" % (urlreverse("group_home", kwargs=dict(group_type=group.type_id, acronym=group.acronym)), submission)
            if doc.stream_id and doc.get_state_slug("draft-stream-%s" % doc.stream_id) == "c-adopt":
                submission = "candidate for %s" % submission

        # resurrection
        resurrected_by = None
        if doc.get_state_slug() == "expired":
            e = doc.latest_event(type__in=("requested_resurrect", "completed_resurrect"))
            if e and e.type == "requested_resurrect":
                resurrected_by = e.by

        # stream info
        stream_state_type_slug = None
        stream_state = None
        if doc.stream:
            stream_state_type_slug = "draft-stream-%s" % doc.stream_id
            stream_state = doc.get_state(stream_state_type_slug)
        stream_tags = doc.tags.filter(slug__in=get_tags_for_stream_id(doc.stream_id))

        shepherd_writeup = doc.latest_event(WriteupDocEvent, type="changed_protocol_writeup")

        can_edit_stream_info = is_authorized_in_doc_stream(request.user, doc)
        can_edit_shepherd_writeup = can_edit_stream_info or user_is_person(request.user, doc.shepherd and doc.shepherd.person) or has_role(request.user, ["Area Director"])
        can_edit_notify = can_edit_shepherd_writeup
        can_edit_consensus = False

        consensus = None
        if doc.stream_id == "ietf" and iesg_state:
            show_in_states = set(IESG_BALLOT_ACTIVE_STATES)
            show_in_states.update(('approved','ann','rfcqueue','pub'))
            if iesg_state.slug in show_in_states: 
                can_edit_consensus = can_edit
                e = doc.latest_event(ConsensusDocEvent, type="changed_consensus")
                consensus = nice_consensus(e and e.consensus)
        elif doc.stream_id in ("irtf", "iab"):
            can_edit_consensus = can_edit or can_edit_stream_info
            e = doc.latest_event(ConsensusDocEvent, type="changed_consensus")
            consensus = nice_consensus(e and e.consensus)

        # mailing list search archive
        search_archive = "www.ietf.org/mail-archive/web/"
        if doc.stream_id == "ietf" and group.type_id == "wg" and group.list_archive:
            search_archive = group.list_archive

        search_archive = urllib.quote(search_archive, safe="~")

        # conflict reviews
        conflict_reviews = [d.document.name for d in doc.related_that("conflrev")]

        status_change_docs = doc.related_that(STATUSCHANGE_RELATIONS)
        status_changes = [ rel.document for rel in status_change_docs  if rel.document.get_state_slug() in ('appr-sent','appr-pend')]
        proposed_status_changes = [ rel.document for rel in status_change_docs  if rel.document.get_state_slug() in ('needshep','adrev','iesgeval','defer','appr-pr')]

        # remaining actions
        actions = []

        if can_adopt_draft(request.user, doc) and not doc.get_state_slug() in ["rfc"]:
            actions.append(("Manage Document Adoption in Group", urlreverse('doc_adopt_draft', kwargs=dict(name=doc.name))))

        if doc.get_state_slug() == "expired" and not resurrected_by and can_edit:
            actions.append(("Request Resurrect", urlreverse('doc_request_resurrect', kwargs=dict(name=doc.name))))

        if doc.get_state_slug() == "expired" and has_role(request.user, ("Secretariat",)):
            actions.append(("Resurrect", urlreverse('doc_resurrect', kwargs=dict(name=doc.name))))

        if (doc.get_state_slug() not in ["rfc", "expired"] and doc.stream_id in ("ise", "irtf")
            and can_edit_stream_info and not conflict_reviews):
            label = "Begin IETF Conflict Review"
            if not doc.intended_std_level:
                label += " (note that intended status is not set)"
            actions.append((label, urlreverse('conflict_review_start', kwargs=dict(name=doc.name))))

        if (doc.get_state_slug() not in ["rfc", "expired"] and doc.stream_id in ("iab", "ise", "irtf")
            and can_edit_stream_info):
            label = "Request Publication"
            if not doc.intended_std_level:
                label += " (note that intended status is not set)"
            if iesg_state and iesg_state.slug != 'dead':
                label += " (Warning: the IESG state indicates ongoing IESG processing)"
            actions.append((label, urlreverse('doc_request_publication', kwargs=dict(name=doc.name))))

        if doc.get_state_slug() not in ["rfc", "expired"] and doc.stream_id in ("ietf",):
            if not iesg_state and can_edit:
                actions.append(("Begin IESG Processing", urlreverse('doc_edit_info', kwargs=dict(name=doc.name)) + "?new=1"))
            elif can_edit_stream_info and (not iesg_state or iesg_state.slug == 'watching'):
                actions.append(("Submit to IESG for Publication", urlreverse('doc_to_iesg', kwargs=dict(name=doc.name))))

        tracking_document = False
        if request.user.is_authenticated():
            try:
                clist = CommunityList.objects.get(user=request.user)
                clist.update()
                if clist.get_documents().filter(name=doc.name).count() > 0:
                    tracking_document = True
            except ObjectDoesNotExist:
                pass

        replaces = [d.name for d in doc.related_that_doc("replaces")]
        replaced_by = [d.name for d in doc.related_that("replaces")]
        possibly_replaces = [d.name for d in doc.related_that_doc("possibly-replaces")]
        possibly_replaced_by = [d.name for d in doc.related_that("possibly-replaces")]
        published = doc.latest_event(type="published_rfc")
        started_iesg_process = doc.latest_event(type="started_iesg_process")

<<<<<<< HEAD
=======
        # We'd like to group rows in the document information table, with a first row giving the
        # group label.  This would be easy if all browsers supported the rowspan="0" (zero)
        # semantics of the html standard, but only Firefox and Opera do, so we have to count
        # how many entries there will be in each section here, instead.  Bah!
        table_rows = dict(doc=4, stream=2, iesg=4, iana=2, rfced=1)
        table_rows['doc'] += 1 if replaces or can_edit_stream_info else 0
        table_rows['doc'] += 1 if replaced_by  else 0
        if can_view_possibly_replaces:
            table_rows['doc'] += 1 if possibly_replaces  else 0
            table_rows['doc'] += 1 if possibly_replaced_by  else 0
        table_rows['doc'] += 1 if doc.get_state_slug() != "rfc" else 0
        table_rows['doc'] += 1 if conflict_reviews else 0

        table_rows['stream'] += 1 if consensus else 0
        table_rows['stream'] += 1 if shepherd_writeup or can_edit_shepherd_writeup else 0
        table_rows['stream'] += 1 if published and started_iesg_process and published.time < started_iesg_process.time else 0

        table_rows['iesg'] += 1 if iesg_state and (doc.note or can_edit) else 0

>>>>>>> 5cb7c82e
        return render_to_response("doc/document_draft.html",
                                  dict(doc=doc,
                                       group=group,
                                       top=top,
                                       name=name,
                                       content=content,
                                       split_content=split_content,
                                       revisions=revisions,
                                       snapshot=snapshot,
                                       latest_revision=latest_revision,
                                       latest_rev=latest_rev,
                                       can_edit=can_edit,
                                       can_change_stream=can_change_stream,
                                       can_edit_stream_info=can_edit_stream_info,
                                       is_shepherd = user_is_person(request.user, doc.shepherd and doc.shepherd.person),
                                       can_edit_shepherd_writeup=can_edit_shepherd_writeup,
                                       can_edit_notify=can_edit_notify,
                                       can_edit_iana_state=can_edit_iana_state,
                                       can_edit_consensus=can_edit_consensus,
                                       can_edit_replaces=can_edit_replaces,
                                       can_view_possibly_replaces=can_view_possibly_replaces,

                                       rfc_number=rfc_number,
                                       draft_name=draft_name,
                                       telechat=telechat,
                                       ballot_summary=ballot_summary,
                                       submission=submission,
                                       resurrected_by=resurrected_by,

                                       replaces=replaces,
                                       replaced_by=replaced_by,
                                       possibly_replaces=possibly_replaces,
                                       possibly_replaced_by=possibly_replaced_by,
                                       updates=[prettify_std_name(d.name) for d in doc.related_that_doc("updates")],
                                       updated_by=[prettify_std_name(d.document.canonical_name()) for d in doc.related_that("updates")],
                                       obsoletes=[prettify_std_name(d.name) for d in doc.related_that_doc("obs")],
                                       obsoleted_by=[prettify_std_name(d.document.canonical_name()) for d in doc.related_that("obs")],
                                       conflict_reviews=conflict_reviews,
                                       status_changes=status_changes,
                                       proposed_status_changes=proposed_status_changes,
                                       rfc_aliases=rfc_aliases,
                                       has_errata=doc.tags.filter(slug="errata"),
                                       published=published,
                                       file_urls=file_urls,
                                       stream_state_type_slug=stream_state_type_slug,
                                       stream_state=stream_state,
                                       stream_tags=stream_tags,
                                       milestones=doc.groupmilestone_set.filter(state="active"),
                                       consensus=consensus,
                                       iesg_state=iesg_state,
                                       iesg_state_summary=iesg_state_summary,
                                       rfc_editor_state=doc.get_state("draft-rfceditor"),
                                       iana_review_state=doc.get_state("draft-iana-review"),
                                       iana_action_state=doc.get_state("draft-iana-action"),
                                       started_iesg_process=started_iesg_process,
                                       shepherd_writeup=shepherd_writeup,
                                       search_archive=search_archive,
                                       actions=actions,
                                       tracking_document=tracking_document,
                                       ),
                                  context_instance=RequestContext(request))

    if doc.type_id == "charter":
        filename = "%s-%s.txt" % (doc.canonical_name(), doc.rev)

        content = get_document_content(filename, os.path.join(settings.CHARTER_PATH, filename), split=False, markup=True)

        ballot_summary = None
        if doc.get_state_slug() in ("intrev", "iesgrev"):
            active_ballot = doc.active_ballot()
            if active_ballot:
                ballot_summary = needed_ballot_positions(doc, active_ballot.active_ad_positions().values())
            else:
                ballot_summary = "No active ballot found."

        chartering = get_chartering_type(doc)

        # inject milestones from group
        milestones = None
        if chartering and not snapshot:
            milestones = doc.group.groupmilestone_set.filter(state="charter")

        can_manage = can_manage_group_type(request.user, doc.group.type_id)

        return render_to_response("doc/document_charter.html",
                                  dict(doc=doc,
                                       top=top,
                                       chartering=chartering,
                                       content=content,
                                       txt_url=doc.href(),
                                       revisions=revisions,
                                       latest_rev=latest_rev,
                                       snapshot=snapshot,
                                       telechat=telechat,
                                       ballot_summary=ballot_summary,
                                       group=group,
                                       milestones=milestones,
                                       can_manage=can_manage,
                                       ),
                                  context_instance=RequestContext(request))

    if doc.type_id == "conflrev":
        filename = "%s-%s.txt" % (doc.canonical_name(), doc.rev)
        pathname = os.path.join(settings.CONFLICT_REVIEW_PATH,filename)

        if doc.rev == "00" and not os.path.isfile(pathname):
            # This could move to a template
            content = "A conflict review response has not yet been proposed."
        else:     
            content = get_document_content(filename, pathname, split=False, markup=True)

        ballot_summary = None
        if doc.get_state_slug() in ("iesgeval") and doc.active_ballot():
            ballot_summary = needed_ballot_positions(doc, doc.active_ballot().active_ad_positions().values())

        return render_to_response("doc/document_conflict_review.html",
                                  dict(doc=doc,
                                       top=top,
                                       content=content,
                                       revisions=revisions,
                                       latest_rev=latest_rev,
                                       snapshot=snapshot,
                                       telechat=telechat,
                                       conflictdoc=conflictdoc,
                                       ballot_summary=ballot_summary,
                                       approved_states=('appr-reqnopub-pend','appr-reqnopub-sent','appr-noprob-pend','appr-noprob-sent'),
                                       ),
                                  context_instance=RequestContext(request))

    if doc.type_id == "statchg":
        filename = "%s-%s.txt" % (doc.canonical_name(), doc.rev)
        pathname = os.path.join(settings.STATUS_CHANGE_PATH,filename)

        if doc.rev == "00" and not os.path.isfile(pathname):
            # This could move to a template
            content = "Status change text has not yet been proposed."
        else:     
            content = get_document_content(filename, pathname, split=False)

        ballot_summary = None
        if doc.get_state_slug() in ("iesgeval"):
            ballot_summary = needed_ballot_positions(doc, doc.active_ballot().active_ad_positions().values())
     
        if isinstance(doc,Document):
            sorted_relations=doc.relateddocument_set.all().order_by('relationship__name')
        elif isinstance(doc,DocHistory):
            sorted_relations=doc.relateddochistory_set.all().order_by('relationship__name')
        else:
            sorted_relations=None

        return render_to_response("doc/document_status_change.html",
                                  dict(doc=doc,
                                       top=top,
                                       content=content,
                                       revisions=revisions,
                                       latest_rev=latest_rev,
                                       snapshot=snapshot,
                                       telechat=telechat,
                                       ballot_summary=ballot_summary,
                                       approved_states=('appr-pend','appr-sent'),
                                       sorted_relations=sorted_relations,
                                       ),
                                  context_instance=RequestContext(request))

    if doc.type_id in ("slides", "agenda", "minutes"):
        can_manage_material = can_manage_materials(request.user, doc.group)
        presentations = None
        if doc.type_id=='slides' and doc.get_state_slug('slides')=='active' :
            presentations = doc.future_presentations()
        if doc.meeting_related():
            # disallow editing meeting-related stuff through this
            # interface for the time being
            can_manage_material = False
            basename = doc.canonical_name() # meeting materials are unversioned at the moment
            if doc.external_url:
                # we need to remove the extension for the globbing below to work
                basename = os.path.splitext(doc.external_url)[0]
        else:
            basename = "%s-%s" % (doc.canonical_name(), doc.rev)

        pathname = os.path.join(doc.get_file_path(), basename)

        content = None
        other_types = []
        globs = glob.glob(pathname + ".*")
        for g in globs:
            extension = os.path.splitext(g)[1]
            t = os.path.splitext(g)[1].lstrip(".")
            url = doc.href()
            if not url.endswith("/") and not url.endswith(extension):
                url += extension

            if extension == ".txt":
                content = get_document_content(basename, pathname + extension, split=False)
                t = "plain text"

            other_types.append((t, url))

        return render_to_response("doc/document_material.html",
                                  dict(doc=doc,
                                       top=top,
                                       content=content,
                                       revisions=revisions,
                                       latest_rev=latest_rev,
                                       snapshot=snapshot,
                                       can_manage_material=can_manage_material,
                                       other_types=other_types,
                                       presentations=presentations,
                                       ),
                                  context_instance=RequestContext(request))

    raise Http404







def document_history(request, name):
    doc = get_object_or_404(Document, docalias__name=name)
    top = render_document_top(request, doc, "history", name)

    # pick up revisions from events
    diff_revisions = []

    diffable = [ name.startswith(prefix) for prefix in ["rfc", "draft", "charter", "conflict-review", "status-change", ]]
    if any(diffable):
        diff_documents = [ doc ]
        diff_documents.extend(Document.objects.filter(docalias__relateddocument__source=doc, docalias__relateddocument__relationship="replaces"))

        if doc.get_state_slug() == "rfc":
            e = doc.latest_event(type="published_rfc")
            aliases = doc.docalias_set.filter(name__startswith="rfc")
            if aliases:
                name = aliases[0].name
            diff_revisions.append((name, "", e.time if e else doc.time, name))

        seen = set()
        for e in NewRevisionDocEvent.objects.filter(type="new_revision", doc__in=diff_documents).select_related('doc').order_by("-time", "-id"):
            if (e.doc.name, e.rev) in seen:
                continue

            seen.add((e.doc.name, e.rev))

            url = ""
            if name.startswith("charter"):
                url = request.build_absolute_uri(urlreverse("charter_with_milestones_txt", kwargs=dict(name=e.doc.name, rev=e.rev)))
            elif name.startswith("conflict-review"):
                url = find_history_active_at(e.doc, e.time).href()
            elif name.startswith("status-change"):
                url = find_history_active_at(e.doc, e.time).href()
            elif name.startswith("draft") or name.startswith("rfc"):
                # rfcdiff tool has special support for IDs
                url = e.doc.name + "-" + e.rev

            diff_revisions.append((e.doc.name, e.rev, e.time, url))

    # grab event history
    events = doc.docevent_set.all().order_by("-time", "-id").select_related("by")

    augment_events_with_revision(doc, events)
    add_links_in_new_revision_events(doc, events, diff_revisions)

    return render_to_response("doc/document_history.html",
                              dict(doc=doc,
                                   top=top,
                                   diff_revisions=diff_revisions,
                                   events=events,
                                   ),
                              context_instance=RequestContext(request))

def document_writeup(request, name):
    doc = get_object_or_404(Document, docalias__name=name)
    top = render_document_top(request, doc, "writeup", name)

    def text_from_writeup(event_type):
        e = doc.latest_event(WriteupDocEvent, type=event_type)
        if e:
            return e.text
        else:
            return ""

    sections = []
    if doc.type_id == "draft":
        writeups = []
        sections.append(("Approval Announcement",
                         "<em>Draft</em> of message to be sent <em>after</em> approval:",
                         writeups))

        writeups.append(("Announcement",
                         text_from_writeup("changed_ballot_approval_text"),
                         urlreverse("doc_ballot_approvaltext", kwargs=dict(name=doc.name))))

        writeups.append(("Ballot Text",
                         text_from_writeup("changed_ballot_writeup_text"),
                         urlreverse("doc_ballot_writeupnotes", kwargs=dict(name=doc.name))))

    elif doc.type_id == "charter":
        sections.append(("WG Review Announcement",
                         "",
                         [("WG Review Announcement",
                           text_from_writeup("changed_review_announcement"),
                           urlreverse("ietf.doc.views_charter.announcement_text", kwargs=dict(name=doc.name, ann="review")))]
                         ))

        sections.append(("WG Action Announcement",
                         "",
                         [("WG Action Announcement",
                           text_from_writeup("changed_action_announcement"),
                           urlreverse("ietf.doc.views_charter.announcement_text", kwargs=dict(name=doc.name, ann="action")))]
                         ))

        if doc.latest_event(BallotDocEvent, type="created_ballot"):
            sections.append(("Ballot Announcement",
                             "",
                             [("Ballot Announcement",
                               text_from_writeup("changed_ballot_writeup_text"),
                               urlreverse("ietf.doc.views_charter.ballot_writeupnotes", kwargs=dict(name=doc.name)))]
                             ))

    if not sections:
        raise Http404

    return render_to_response("doc/document_writeup.html",
                              dict(doc=doc,
                                   top=top,
                                   sections=sections,
                                   can_edit=has_role(request.user, ("Area Director", "Secretariat")),
                                   ),
                              context_instance=RequestContext(request))

def document_shepherd_writeup(request, name):
    doc = get_object_or_404(Document, docalias__name=name)
    lastwriteup = doc.latest_event(WriteupDocEvent,type="changed_protocol_writeup")
    if lastwriteup:
        writeup_text = lastwriteup.text
    else:
        writeup_text = "(There is no shepherd's writeup available for this document)"

    can_edit_stream_info = is_authorized_in_doc_stream(request.user, doc)
    can_edit_shepherd_writeup = can_edit_stream_info or user_is_person(request.user, doc.shepherd and doc.shepherd.person) or has_role(request.user, ["Area Director"])

    return render_to_response("doc/shepherd_writeup.html",
                               dict(doc=doc,
                                    writeup=writeup_text,
                                    can_edit=can_edit_shepherd_writeup
                                   ),
                              context_instance=RequestContext(request))

def document_references(request, name):
    doc = get_object_or_404(Document,docalias__name=name)
    refs = doc.relations_that_doc(['refnorm','refinfo','refunk','refold'])
    return render_to_response("doc/document_references.html",dict(doc=doc,refs=sorted(refs,key=lambda x:x.target.name),),context_instance=RequestContext(request))

def document_referenced_by(request, name):
    doc = get_object_or_404(Document,docalias__name=name)
    refs = doc.relations_that(['refnorm','refinfo','refunk','refold']).filter(source__states__type__slug='draft',source__states__slug__in=['rfc','active'])
    full = ( request.GET.get('full') != None )
    numdocs = refs.count()
    if not full and numdocs>250:
       refs=refs[:250]
    else:
       numdocs=None
    refs=sorted(refs,key=lambda x:(['refnorm','refinfo','refunk','refold'].index(x.relationship.slug),x.source.canonical_name()))
    return render_to_response("doc/document_referenced_by.html",
               dict(alias_name=name,
                    doc=doc,
                    numdocs=numdocs,
                    refs=refs,
                    ),
               context_instance=RequestContext(request))

def document_ballot_content(request, doc, ballot_id, editable=True):
    """Render HTML string with content of ballot page."""
    all_ballots = list(BallotDocEvent.objects.filter(doc=doc, type="created_ballot").order_by("time"))
    augment_events_with_revision(doc, all_ballots)

    ballot = None
    if ballot_id != None:
        ballot_id = int(ballot_id)
        for b in all_ballots:
            if b.id == ballot_id:
                ballot = b
                break
    elif all_ballots:
        ballot = all_ballots[-1]

    if not ballot:
        return "<p>No ballots are available for this document at this time.</p>"

    deferred = doc.active_defer_event()

    positions = ballot.all_positions()

    # put into position groups
    position_groups = []
    for n in BallotPositionName.objects.filter(slug__in=[p.pos_id for p in positions]).order_by('order'):
        g = (n, [p for p in positions if p.pos_id == n.slug])
        g[1].sort(key=lambda p: (p.old_ad, p.ad.plain_name()))
        if n.blocking:
            position_groups.insert(0, g)
        else:
            position_groups.append(g)

    summary = needed_ballot_positions(doc, [p for p in positions if not p.old_ad])

    text_positions = [p for p in positions if p.discuss or p.comment]
    text_positions.sort(key=lambda p: (p.old_ad, p.ad.plain_name()))

    ballot_open = not BallotDocEvent.objects.filter(doc=doc,
                                                    type__in=("closed_ballot", "created_ballot"),
                                                    time__gt=ballot.time,
                                                    ballot_type=ballot.ballot_type)
    if not ballot_open:
        editable = False

    return render_to_string("doc/document_ballot_content.html",
                              dict(doc=doc,
                                   ballot=ballot,
                                   position_groups=position_groups,
                                   text_positions=text_positions,
                                   editable=editable,
                                   ballot_open=ballot_open,
                                   deferred=deferred,
                                   summary=summary,
                                   all_ballots=all_ballots,
                                   ),
                              context_instance=RequestContext(request))

def document_ballot(request, name, ballot_id=None):
    doc = get_object_or_404(Document, docalias__name=name)
    top = render_document_top(request, doc, "ballot", name)

    c = document_ballot_content(request, doc, ballot_id, editable=True)

    request.session['ballot_edit_return_point'] = request.path_info

    return render_to_response("doc/document_ballot.html",
                              dict(doc=doc,
                                   top=top,
                                   ballot_content=c,
                                   ),
                              context_instance=RequestContext(request))

def ballot_popup(request, name, ballot_id):
    doc = get_object_or_404(Document, docalias__name=name)
    c = document_ballot_content(request, doc, ballot_id=ballot_id, editable=False)
    return render_to_response("doc/ballot_popup.html",
                              dict(doc=doc,
                                   ballot_content=c,
                                   ballot_id=ballot_id,
                                   ),
                              context_instance=RequestContext(request))


def document_json(request, name):
    doc = get_object_or_404(Document, docalias__name=name)

    def extract_name(s):
        return s.name if s else None

    data = {}

    data["name"] = doc.name
    data["rev"] = doc.rev
    data["time"] = doc.time.strftime("%Y-%m-%d %H:%M:%S")
    data["group"] = None
    if doc.group:
        data["group"] = dict(
            name=doc.group.name,
            type=extract_name(doc.group.type),
            acronym=doc.group.acronym)
    data["expires"] = doc.expires.strftime("%Y-%m-%d %H:%M:%S") if doc.expires else None
    data["title"] = doc.title
    data["abstract"] = doc.abstract
    data["aliases"] = list(doc.docalias_set.values_list("name", flat=True))
    data["state"] = extract_name(doc.get_state())
    data["intended_std_level"] = extract_name(doc.intended_std_level)
    data["std_level"] = extract_name(doc.std_level)
    data["authors"] = [
        dict(name=e.person.name,
             email=e.address,
             affiliation=e.person.affiliation)
        for e in Email.objects.filter(documentauthor__document=doc).select_related("person").order_by("documentauthor__order")
        ]
    data["shepherd"] = doc.shepherd.formatted_email() if doc.shepherd else None
    data["ad"] = doc.ad.role_email("ad").formatted_email() if doc.ad else None

    if doc.type_id == "draft":
        data["iesg_state"] = extract_name(doc.get_state("draft-iesg"))
        data["rfceditor_state"] = extract_name(doc.get_state("draft-rfceditor"))
        data["iana_review_state"] = extract_name(doc.get_state("draft-iana-review"))
        data["iana_action_state"] = extract_name(doc.get_state("draft-iana-action"))

        if doc.stream_id in ("ietf", "irtf", "iab"):
            e = doc.latest_event(ConsensusDocEvent, type="changed_consensus")
            data["consensus"] = e.consensus if e else None
        data["stream"] = extract_name(doc.stream)

    return HttpResponse(json.dumps(data, indent=2), content_type='text/plain')

class AddCommentForm(forms.Form):
    comment = forms.CharField(required=True, widget=forms.Textarea)

@role_required('Area Director', 'Secretariat', 'IANA', 'RFC Editor')
def add_comment(request, name):
    """Add comment to history of document."""
    doc = get_object_or_404(Document, docalias__name=name)

    login = request.user.person

    if request.method == 'POST':
        form = AddCommentForm(request.POST)
        if form.is_valid():
            c = form.cleaned_data['comment']
            
            e = DocEvent(doc=doc, by=login)
            e.type = "added_comment"
            e.desc = c
            e.save()

            if doc.type_id == "draft":
                email_ad(request, doc, doc.ad, login,
                            "A new comment added by %s" % login.name)
            return redirect("doc_history", name=doc.name)
    else:
        form = AddCommentForm()
  
    return render_to_response('doc/add_comment.html',
                              dict(doc=doc,
                                   form=form),
                              context_instance=RequestContext(request))

@role_required("Area Director", "Secretariat")
def telechat_date(request, name):
    doc = get_object_or_404(Document, name=name)
    login = request.user.person

    e = doc.latest_event(TelechatDocEvent, type="scheduled_for_telechat")
    initial_returning_item = bool(e and e.returning_item)

    warnings = []
    if e and e.telechat_date and doc.type.slug != 'charter':
        if e.telechat_date==datetime.date.today():
            warnings.append( "This document is currently scheduled for today's telechat. "
                            +"Please set the returning item bit carefully.")

        elif e.telechat_date<datetime.date.today() and has_same_ballot(doc,e.telechat_date):
            initial_returning_item = True
            warnings.append(  "This document appears to have been on a previous telechat with the same ballot, "
                            +"so the returning item bit has been set. Clear it if that is not appropriate.")

    initial = dict(telechat_date=e.telechat_date if e else None,
                   returning_item = initial_returning_item,
                  )
    if request.method == "POST":
        form = TelechatForm(request.POST, initial=initial)

        if form.is_valid():
            if doc.type.slug=='charter':
                cleaned_returning_item = None
            else:
                cleaned_returning_item = form.cleaned_data['returning_item']
            update_telechat(request, doc, login, form.cleaned_data['telechat_date'],cleaned_returning_item)
            return redirect('doc_view', name=doc.name)
    else:
        form = TelechatForm(initial=initial)
        if doc.type.slug=='charter':
            del form.fields['returning_item']

    return render(request, 'doc/edit_telechat_date.html',
                              dict(doc=doc,
                                   form=form,
                                   user=request.user,
                                   warnings=warnings,
                                   login=login))

def edit_notify(request, name):
    """Change the set of email addresses document change notificaitions go to."""

    login = request.user
    doc = get_object_or_404(Document, name=name)

    if not ( is_authorized_in_doc_stream(request.user, doc) or user_is_person(request.user, doc.shepherd and doc.shepherd.person) or has_role(request.user, ["Area Director"]) ):
        return HttpResponseForbidden("You do not have permission to perform this action")

    init = { "notify" : doc.notify }

    if request.method == 'POST':

        if "save_addresses" in request.POST:
            form = NotifyForm(request.POST)
            if form.is_valid():
                new_notify = form.cleaned_data['notify']
                if set(new_notify.split(',')) != set(doc.notify.split(',')):
                    e = make_notify_changed_event(request, doc, login.person, new_notify)
                    doc.notify = new_notify
                    doc.time = e.time
                    doc.save()
                return redirect('doc_view', name=doc.name)

        elif "regenerate_addresses" in request.POST:
            init = { "notify" : get_initial_notify(doc) }
            form = NotifyForm(initial=init)

        # Protect from handcrufted POST
        else:
            form = NotifyForm(initial=init)

    else:

        init = { "notify" : doc.notify }
        form = NotifyForm(initial=init)

    if doc.type.slug=='conflrev':
        conflictdoc = doc.relateddocument_set.get(relationship__slug='conflrev').target.document
        titletext = 'the conflict review of %s' % conflictdoc.canonical_name()
    else:
        titletext = '%s' % doc.canonical_name()
    return render_to_response('doc/edit_notify.html',
                              {'form':   form,
                               'doc': doc,
                               'titletext': titletext,
                              },
                              context_instance = RequestContext(request))

def email_aliases(request,name=''):
    doc = get_object_or_404(Document, name=name) if name else None
    if name:
        pattern = re.compile('^expand-(%s)(\..*?)?@.*? +(.*)$'%name)
    else:
        # require login for the overview page, but not for the
        # document-specific pages handled above
        if not request.user.is_authenticated():
                return redirect('%s?next=%s' % (settings.LOGIN_URL, request.path))
        pattern = re.compile('^expand-(.*?)(\..*?)?@.*? +(.*)$')
    aliases = []
    with open(settings.DRAFT_VIRTUAL_PATH,"r") as virtual_file:
        for line in virtual_file.readlines():
            m = pattern.match(line)
            if m:
                aliases.append({'doc_name':m.group(1),'alias_type':m.group(2),'expansion':m.group(3)})

    return render(request,'doc/email_aliases.html',{'aliases':aliases,'ietf_domain':settings.IETF_DOMAIN,'doc':doc})
<|MERGE_RESOLUTION|>--- conflicted
+++ resolved
@@ -355,28 +355,6 @@
         published = doc.latest_event(type="published_rfc")
         started_iesg_process = doc.latest_event(type="started_iesg_process")
 
-<<<<<<< HEAD
-=======
-        # We'd like to group rows in the document information table, with a first row giving the
-        # group label.  This would be easy if all browsers supported the rowspan="0" (zero)
-        # semantics of the html standard, but only Firefox and Opera do, so we have to count
-        # how many entries there will be in each section here, instead.  Bah!
-        table_rows = dict(doc=4, stream=2, iesg=4, iana=2, rfced=1)
-        table_rows['doc'] += 1 if replaces or can_edit_stream_info else 0
-        table_rows['doc'] += 1 if replaced_by  else 0
-        if can_view_possibly_replaces:
-            table_rows['doc'] += 1 if possibly_replaces  else 0
-            table_rows['doc'] += 1 if possibly_replaced_by  else 0
-        table_rows['doc'] += 1 if doc.get_state_slug() != "rfc" else 0
-        table_rows['doc'] += 1 if conflict_reviews else 0
-
-        table_rows['stream'] += 1 if consensus else 0
-        table_rows['stream'] += 1 if shepherd_writeup or can_edit_shepherd_writeup else 0
-        table_rows['stream'] += 1 if published and started_iesg_process and published.time < started_iesg_process.time else 0
-
-        table_rows['iesg'] += 1 if iesg_state and (doc.note or can_edit) else 0
-
->>>>>>> 5cb7c82e
         return render_to_response("doc/document_draft.html",
                                   dict(doc=doc,
                                        group=group,
