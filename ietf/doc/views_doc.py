--- conflicted
+++ resolved
@@ -139,9 +139,6 @@
 
     gh = None
     if rev != None:
-        if rev == doc.rev:
-            return redirect('ietf.doc.views_doc.document_main', name=name)
-
         # find the entry in the history
         for h in doc.history_set.order_by("-time"):
             if rev == h.rev:
@@ -210,12 +207,24 @@
 
         latest_revision = None
 
+        # Workaround to allow displaying last rev of draft that became rfc as a draft
+        # This should be unwound when RFCs become their own documents.
+        if snapshot:
+            doc.name = doc.doc.name
+            name = doc.doc.name
+        else:
+            name = doc.name
+
         file_urls, found_types = build_file_urls(doc)
+        if not snapshot and doc.get_state_slug() == "rfc":
+            # content
+            content = doc.text_or_error() # pyflakes:ignore
+            content = markup_txt.markup(maybe_split(content, split=split_content))
 
         content = doc.text_or_error() # pyflakes:ignore
         content = markup_txt.markup(maybe_split(content, split=split_content))
 
-        if doc.get_state_slug() == "rfc":
+        if not snapshot and doc.get_state_slug() == "rfc":
             if not found_types:
                 content = "This RFC is not currently available online."
                 split_content = False
@@ -223,39 +232,6 @@
                 content = "This RFC is not available in plain text format."
                 split_content = False
         else:
-<<<<<<< HEAD
-=======
-            content = doc.text_or_error() # pyflakes:ignore
-            content = markup_txt.markup(maybe_split(content, split=split_content)) 
-
-            if snapshot:
-                name = doc.doc.name
-            else:
-                name = doc.name
-            # file types
-            base_path = os.path.join(settings.INTERNET_DRAFT_PATH, name + "-" + doc.rev + ".")
-            possible_types = settings.IDSUBMIT_FILE_TYPES
-            found_types = [t for t in possible_types if os.path.exists(base_path + t)]
-
-            # if not snapshot and doc.get_state_slug() == "active":
-            #     base = settings.IETF_ID_URL
-            # else:
-            #     base = settings.IETF_ID_ARCHIVE_URL
-            base = settings.IETF_ID_ARCHIVE_URL
-
-            file_urls = []
-            for t in found_types:
-                label = "plain text" if t == "txt" else t
-                file_urls.append((label, base + name + "-" + doc.rev + "." + t))
-
-            if "pdf" not in found_types:
-                file_urls.append(("pdf", settings.TOOLS_ID_PDF_URL + name + "-" + doc.rev + ".pdf"))
-            #file_urls.append(("htmlized", settings.TOOLS_ID_HTML_URL + name + "-" + doc.rev))
-            file_urls.append(("htmlized (tools)", settings.TOOLS_ID_HTML_URL + name + "-" + doc.rev))
-            file_urls.append(("htmlized", urlreverse('ietf.doc.views_doc.document_html', kwargs=dict(name=name, rev=doc.rev))))
-
-            # latest revision
->>>>>>> fedab94d
             latest_revision = doc.latest_event(NewRevisionDocEvent, type="new_revision")
 
         # ballot
