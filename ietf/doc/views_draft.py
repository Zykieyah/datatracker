# changing state and metadata on Internet Drafts

import datetime

from django import forms
from django.http import HttpResponseRedirect, HttpResponseForbidden, Http404
from django.shortcuts import render_to_response, get_object_or_404, redirect, render
from django.template.loader import render_to_string
from django.template import RequestContext
from django.conf import settings
from django.forms.util import ErrorList
from django.contrib.auth.decorators import login_required
from django.template.defaultfilters import pluralize
from django.contrib import messages

import debug                            # pyflakes:ignore

from ietf.doc.models import ( Document, DocAlias, RelatedDocument, State,
<<<<<<< HEAD
    StateType, DocEvent, ConsensusDocEvent, TelechatDocEvent, WriteupDocEvent, IESG_SUBSTATE_TAGS,
    save_document_in_history )
from ietf.doc.mails import ( email_pulled_from_rfc_queue, email_resurrect_requested,
=======
    StateType, DocEvent, ConsensusDocEvent, TelechatDocEvent, WriteupDocEvent, IESG_SUBSTATE_TAGS)
from ietf.doc.mails import ( email_ad, email_pulled_from_rfc_queue, email_resurrect_requested,
>>>>>>> 73a41bb7
    email_resurrection_completed, email_state_changed, email_stream_changed,
    email_stream_state_changed, email_stream_tags_changed, extra_automation_headers,
    generate_publication_request, email_adopted, email_intended_status_changed,
    email_iesg_processing_document )
from ietf.doc.utils import ( add_state_change_event, can_adopt_draft,
    get_tags_for_stream_id, nice_consensus,
    update_reminder, update_telechat, make_notify_changed_event, get_initial_notify,
    set_replaces_for_document )
from ietf.doc.lastcall import request_last_call
from ietf.doc.fields import SearchableDocAliasesField
from ietf.group.models import Group, Role
from ietf.iesg.models import TelechatDate
from ietf.ietfauth.utils import has_role, is_authorized_in_doc_stream, user_is_person
from ietf.ietfauth.utils import role_required
from ietf.message.models import Message
from ietf.name.models import IntendedStdLevelName, DocTagName, StreamName
from ietf.person.fields import SearchableEmailField
from ietf.person.models import Person, Email
from ietf.secr.lib.template import jsonapi
from ietf.utils.mail import send_mail, send_mail_message
from ietf.utils.textupload import get_cleaned_text_file_content
from ietf.mailtrigger.utils import gather_address_lists

class ChangeStateForm(forms.Form):
    state = forms.ModelChoiceField(State.objects.filter(used=True, type="draft-iesg"), empty_label=None, required=True)
    substate = forms.ModelChoiceField(DocTagName.objects.filter(slug__in=IESG_SUBSTATE_TAGS), required=False)
    comment = forms.CharField(widget=forms.Textarea, required=False)

    def clean(self):
        retclean = self.cleaned_data
        state = self.cleaned_data.get('state', '(None)')
        tag = self.cleaned_data.get('substate','')
        comment = self.cleaned_data['comment'].strip() # pyflakes:ignore
        doc = get_object_or_404(Document, docalias__name=self.docname)
        prev = doc.get_state("draft-iesg")
    
        # tag handling is a bit awkward since the UI still works
        # as if IESG tags are a substate
        prev_tag = doc.tags.filter(slug__in=IESG_SUBSTATE_TAGS)
        prev_tag = prev_tag[0] if prev_tag else None

        if state == prev and tag == prev_tag:
            self._errors['comment'] = ErrorList([u'State not changed. Comments entered will be lost with no state change. Please go back and use the Add Comment feature on the history tab to add comments without changing state.'])
        return retclean

@role_required('Area Director','Secretariat')
def change_state(request, name):
    """Change IESG state of Internet Draft, notifying parties as necessary
    and logging the change as a comment."""
    doc = get_object_or_404(Document, docalias__name=name)
    if (not doc.latest_event(type="started_iesg_process")) or doc.get_state_slug() == "expired":
        raise Http404

    login = request.user.person

    if request.method == 'POST':
        form = ChangeStateForm(request.POST)
        form.docname=name
        if form.is_valid():
            new_state = form.cleaned_data['state']
            prev_state = doc.get_state("draft-iesg")

            tag = form.cleaned_data['substate']
            comment = form.cleaned_data['comment'].strip()

            # tag handling is a bit awkward since the UI still works
            # as if IESG tags are a substate
            prev_tags = doc.tags.filter(slug__in=IESG_SUBSTATE_TAGS)
            new_tags = [tag] if tag else []
            if new_state != prev_state or set(new_tags) != set(prev_tags):
                doc.set_state(new_state)

                doc.tags.remove(*prev_tags)
                doc.tags.add(*new_tags)

                events = []

                e = add_state_change_event(doc, login, prev_state, new_state,
                                           prev_tags=prev_tags, new_tags=new_tags)

                events.append(e)

                if comment:
                    c = DocEvent(type="added_comment")
                    c.doc = doc
                    c.by = login
                    c.desc = comment
                    c.save()

                    events.append(c)

                doc.save_with_history(events)

                msg = u"\n".join(e.desc for e in events)

                email_state_changed(request, doc, msg,'doc_state_edited')


                if prev_state and prev_state.slug in ("ann", "rfcqueue") and new_state.slug not in ("rfcqueue", "pub"):
                    email_pulled_from_rfc_queue(request, doc, comment, prev_state, new_state)

                if new_state.slug in ("iesg-eva", "lc"):
                    if not doc.get_state_slug("draft-iana-review"):
                        doc.set_state(State.objects.get(used=True, type="draft-iana-review", slug="need-rev"))

                if new_state.slug == "lc-req":
                    request_last_call(request, doc)

                    return render_to_response('doc/draft/last_call_requested.html',
                                              dict(doc=doc,
                                                   url=doc.get_absolute_url()),
                                              context_instance=RequestContext(request))
                
            return HttpResponseRedirect(doc.get_absolute_url())

    else:
        state = doc.get_state("draft-iesg")
        t = doc.tags.filter(slug__in=IESG_SUBSTATE_TAGS)
        form = ChangeStateForm(initial=dict(state=state.pk if state else None,
                                            substate=t[0].pk if t else None))
        form.docname=name

    state = doc.get_state("draft-iesg")
    next_states = state.next_states.all() if state else None
    prev_state = None

    hists = doc.history_set.exclude(states=doc.get_state("draft-iesg")).order_by('-time')[:1]
    if hists:
        prev_state = hists[0].get_state("draft-iesg")

    to_iesg_eval = None
    if not doc.latest_event(type="sent_ballot_announcement"):
        if next_states and next_states.filter(slug="iesg-eva"):
            to_iesg_eval = State.objects.get(used=True, type="draft-iesg", slug="iesg-eva")
            next_states = next_states.exclude(slug="iesg-eva")

    return render_to_response('doc/draft/change_state.html',
                              dict(form=form,
                                   doc=doc,
                                   state=state,
                                   prev_state=prev_state,
                                   next_states=next_states,
                                   to_iesg_eval=to_iesg_eval),
                              context_instance=RequestContext(request))

class ChangeIanaStateForm(forms.Form):
    state = forms.ModelChoiceField(State.objects.all(), required=False)

    def __init__(self, state_type, *args, **kwargs):
        super(self.__class__, self).__init__(*args, **kwargs)

        choices = State.objects.filter(used=True, type=state_type).order_by("order").values_list("pk", "name")
        self.fields['state'].choices = [("", "-------")] + list(choices)

@role_required('Secretariat', 'IANA')
def change_iana_state(request, name, state_type):
    """Change IANA review state of Internet Draft. Normally, this is done via
    automatic sync, but this form allows one to set it manually."""
    doc = get_object_or_404(Document, docalias__name=name)

    state_type = doc.type_id + "-" + state_type

    prev_state = doc.get_state(state_type)

    if request.method == 'POST':
        form = ChangeIanaStateForm(state_type, request.POST)
        if form.is_valid():
            new_state = form.cleaned_data['state']

            if new_state != prev_state:
                doc.set_state(new_state)

                events = [add_state_change_event(doc, request.user.person, prev_state, new_state)]

                doc.save_with_history(events)

            return HttpResponseRedirect(doc.get_absolute_url())

    else:
        form = ChangeIanaStateForm(state_type, initial=dict(state=prev_state.pk if prev_state else None))

    return render_to_response('doc/draft/change_iana_state.html',
                              dict(form=form,
                                   doc=doc),
                              context_instance=RequestContext(request))


    
class ChangeStreamForm(forms.Form):
    stream = forms.ModelChoiceField(StreamName.objects.exclude(slug="legacy"), required=False)
    comment = forms.CharField(widget=forms.Textarea, required=False)

@login_required
def change_stream(request, name):
    """Change the stream of a Document of type 'draft', notifying parties as necessary
    and logging the change as a comment."""
    doc = get_object_or_404(Document, docalias__name=name)
    if not doc.type_id=='draft':
        raise Http404

    if not (has_role(request.user, ("Area Director", "Secretariat")) or
            (request.user.is_authenticated() and
             Role.objects.filter(name="chair",
                                 group__acronym__in=StreamName.objects.values_list("slug", flat=True),
                                 person__user=request.user))):
        return HttpResponseForbidden("You do not have permission to view this page")

    login = request.user.person

    if request.method == 'POST':
        form = ChangeStreamForm(request.POST)
        if form.is_valid():
            new_stream = form.cleaned_data['stream']
            comment = form.cleaned_data['comment'].strip()
            old_stream = doc.stream

            if new_stream != old_stream:
                if new_stream and new_stream.slug and new_stream.slug == "irtf":
                    if not doc.notify:
                        doc.notify = "irsg@irtf.org"
                    elif "irsg@irtf.org" not in doc.notify:
                        doc.notify += ", irsg@irtf.org"

                doc.stream = new_stream
                doc.group = Group.objects.get(type="individ")

                events = []

                e = DocEvent(doc=doc,by=login,type='changed_document')
                e.desc = u"Stream changed to <b>%s</b> from %s"% (new_stream, old_stream or "None")
                e.save()

                events.append(e)

                if comment:
                    c = DocEvent(doc=doc,by=login,type="added_comment")
                    c.desc = comment
                    c.save()
                    events.append(c)

                doc.save_with_history(events)

                msg = u"\n".join(e.desc for e in events)

                email_stream_changed(request, doc, old_stream, new_stream, msg)

            return HttpResponseRedirect(doc.get_absolute_url())

    else:
        stream = doc.stream
        form = ChangeStreamForm(initial=dict(stream=stream))

    return render_to_response('doc/draft/change_stream.html',
                              dict(form=form,
                                   doc=doc,
                                   ),
                              context_instance=RequestContext(request))

@jsonapi
def doc_ajax_internet_draft(request):
    if request.method != 'GET' or not request.GET.has_key('term'):
        return { 'success' : False, 'error' : 'No term submitted or not GET' }
    q = request.GET.get('term')
    results = DocAlias.objects.filter(name__icontains=q)
    if (results.count() > 20):
        results = results[:20]
    elif results.count() == 0:
        return { 'success' : False, 'error' : "No results" }
    response = [dict(id=r.id, label=r.name) for r in results]
    return response

class ReplacesForm(forms.Form):
    replaces = SearchableDocAliasesField(required=False)
    comment = forms.CharField(widget=forms.Textarea, required=False)

    def __init__(self, *args, **kwargs):
        self.doc = kwargs.pop('doc')
        super(ReplacesForm, self).__init__(*args, **kwargs)
        self.initial['replaces'] = self.doc.related_that_doc("replaces")

    def clean_replaces(self):
        for d in self.cleaned_data['replaces']:
            if d.document == self.doc:
                raise forms.ValidationError("A draft can't replace itself")
            if d.document.type_id == "draft" and d.document.get_state_slug() == "rfc":
                raise forms.ValidationError("A draft can't replace an RFC")
        return self.cleaned_data['replaces']

def replaces(request, name):
    """Change 'replaces' set of a Document of type 'draft' , notifying parties 
       as necessary and logging the change as a comment."""
    doc = get_object_or_404(Document, docalias__name=name)
    if doc.type_id != 'draft':
        raise Http404
    if not (has_role(request.user, ("Secretariat", "Area Director"))
            or is_authorized_in_doc_stream(request.user, doc)):
        return HttpResponseForbidden("You do not have the necessary permissions to view this page")

    if request.method == 'POST':
        form = ReplacesForm(request.POST, doc=doc)
        if form.is_valid():
            new_replaces = set(form.cleaned_data['replaces'])
            comment = form.cleaned_data['comment'].strip()
            old_replaces = set(doc.related_that_doc("replaces"))
            by = request.user.person

            if new_replaces != old_replaces:
                events = set_replaces_for_document(request, doc, new_replaces, by=by,
                                                   email_subject="%s replacement status updated by %s" % (doc.name, by),
                                                   comment=comment)

                doc.save_with_history(events)

            return HttpResponseRedirect(doc.get_absolute_url())
    else:
        form = ReplacesForm(doc=doc)
    return render(request, 'doc/draft/change_replaces.html',
                  dict(form=form,
                       doc=doc,
                   ))

class SuggestedReplacesForm(forms.Form):
    replaces = forms.ModelMultipleChoiceField(queryset=DocAlias.objects.all(),
                                              label="Suggestions", required=False, widget=forms.CheckboxSelectMultiple,
                                              help_text="Select only the documents that are replaced by this document")
    comment = forms.CharField(label="Optional comment", widget=forms.Textarea, required=False)

    def __init__(self, suggested, *args, **kwargs):
        super(SuggestedReplacesForm, self).__init__(*args, **kwargs)
        pks = [d.pk for d in suggested]
        self.fields["replaces"].initial = pks
        self.fields["replaces"].queryset = self.fields["replaces"].queryset.filter(pk__in=pks)
        self.fields["replaces"].choices = [(d.pk, d.name) for d in suggested]

def review_possibly_replaces(request, name):
    doc = get_object_or_404(Document, docalias__name=name)
    if doc.type_id != 'draft':
        raise Http404
    if not (has_role(request.user, ("Secretariat", "Area Director"))
            or is_authorized_in_doc_stream(request.user, doc)):
        return HttpResponseForbidden("You do not have the necessary permissions to view this page")

    suggested = list(doc.related_that_doc("possibly-replaces"))
    if not suggested:
        raise Http404

    if request.method == 'POST':
        form = SuggestedReplacesForm(suggested, request.POST)
        if form.is_valid():
            replaces = set(form.cleaned_data['replaces'])
            old_replaces = set(doc.related_that_doc("replaces"))
            new_replaces = old_replaces.union(replaces)

            comment = form.cleaned_data['comment'].strip()
            by = request.user.person

            events = []

            # all suggestions reviewed, so get rid of them
            events.append(DocEvent.objects.create(doc=doc, by=by, type="reviewed_suggested_replaces",
                                                  desc="Reviewed suggested replacement relationships: %s" % ", ".join(d.name for d in suggested)))
            RelatedDocument.objects.filter(source=doc, target__in=suggested,relationship__slug='possibly-replaces').delete()

            if new_replaces != old_replaces:
                events.extend(set_replaces_for_document(request, doc, new_replaces, by=by,
                                                        email_subject="%s replacement status updated by %s" % (doc.name, by),
                                                        comment=comment))

            if comment:
                events.append(DocEvent.objects.create(doc=doc, by=by, type="added_comment", desc=comment))

            doc.save_with_history(events)

            return HttpResponseRedirect(doc.get_absolute_url())
    else:
        form = SuggestedReplacesForm(suggested)

    return render(request, 'doc/draft/review_possibly_replaces.html',
                  dict(form=form,
                       doc=doc,
                   ))


class ChangeIntentionForm(forms.Form):
    intended_std_level = forms.ModelChoiceField(IntendedStdLevelName.objects.filter(used=True), empty_label="(None)", required=True, label="Intended RFC status")
    comment = forms.CharField(widget=forms.Textarea, required=False)

def change_intention(request, name):
    """Change the intended publication status of a Document of type 'draft' , notifying parties 
       as necessary and logging the change as a comment."""
    doc = get_object_or_404(Document, docalias__name=name)
    if doc.type_id != 'draft':
        raise Http404

    if not (has_role(request.user, ("Secretariat", "Area Director"))
            or is_authorized_in_doc_stream(request.user, doc)):
        return HttpResponseForbidden("You do not have the necessary permissions to view this page")

    login = request.user.person

    if request.method == 'POST':
        form = ChangeIntentionForm(request.POST)
        if form.is_valid():
            new_level = form.cleaned_data['intended_std_level']
            comment = form.cleaned_data['comment'].strip()
            old_level = doc.intended_std_level

            if new_level != old_level:
                doc.intended_std_level = new_level

                events = []
                e = DocEvent(doc=doc,by=login,type='changed_document')
                e.desc = u"Intended Status changed to <b>%s</b> from %s"% (new_level,old_level) 
                e.save()
                events.append(e)

                if comment:
                    c = DocEvent(doc=doc,by=login,type="added_comment")
                    c.desc = comment
                    c.save()
                    events.append(c)

<<<<<<< HEAD
                email_intended_status_changed(request, doc, email_desc)
=======
                doc.save_with_history(events)

                msg = u"\n".join(e.desc for e in events)

                email_ad(request, doc, doc.ad, login, msg)
>>>>>>> 73a41bb7

            return HttpResponseRedirect(doc.get_absolute_url())

    else:
        intended_std_level = doc.intended_std_level
        form = ChangeIntentionForm(initial=dict(intended_std_level=intended_std_level))

    return render_to_response('doc/draft/change_intended_status.html',
                              dict(form=form,
                                   doc=doc,
                                   ),
                              context_instance=RequestContext(request))

class EditInfoForm(forms.Form):
    intended_std_level = forms.ModelChoiceField(IntendedStdLevelName.objects.filter(used=True), empty_label="(None)", required=True, label="Intended RFC status")
    area = forms.ModelChoiceField(Group.objects.filter(type="area", state="active"), empty_label="(None - individual submission)", required=False, label="Assigned to area")
    ad = forms.ModelChoiceField(Person.objects.filter(role__name="ad", role__group__state="active",role__group__type='area').order_by('name'), label="Responsible AD", empty_label="(None)", required=True)
    create_in_state = forms.ModelChoiceField(State.objects.filter(used=True, type="draft-iesg", slug__in=("pub-req", "watching")), empty_label=None, required=False)
    notify = forms.CharField(max_length=255, label="Notice emails", help_text="Separate email addresses with commas.", required=False)
    note = forms.CharField(widget=forms.Textarea, label="IESG note", required=False)
    telechat_date = forms.TypedChoiceField(coerce=lambda x: datetime.datetime.strptime(x, '%Y-%m-%d').date(), empty_value=None, required=False, widget=forms.Select(attrs={'onchange':'make_bold()'}))
    returning_item = forms.BooleanField(required=False)

    def __init__(self, *args, **kwargs):
        super(self.__class__, self).__init__(*args, **kwargs)

        # if previous AD is now ex-AD, append that person to the list
        ad_pk = self.initial.get('ad')
        choices = self.fields['ad'].choices
        if ad_pk and ad_pk not in [pk for pk, name in choices]:
            self.fields['ad'].choices = list(choices) + [("", "-------"), (ad_pk, Person.objects.get(pk=ad_pk).plain_name())]
        
        # telechat choices
        dates = [d.date for d in TelechatDate.objects.active().order_by('date')]
        init = kwargs['initial']['telechat_date']
        if init and init not in dates:
            dates.insert(0, init)

        self.fields['telechat_date'].choices = [("", "(not on agenda)")] + [(d, d.strftime("%Y-%m-%d")) for d in dates]

        # returning item is rendered non-standard
        self.standard_fields = [x for x in self.visible_fields() if x.name not in ('returning_item',)]

    def clean_note(self):
        return self.cleaned_data['note'].replace('\r', '').strip()

def to_iesg(request,name):
    """ Submit an IETF stream document to the IESG for publication """ 
    doc = get_object_or_404(Document, docalias__name=name, stream='ietf')

    if doc.get_state_slug('draft') == "expired" or doc.get_state_slug('draft-iesg') == 'pub-req' :
        raise Http404

    if not is_authorized_in_doc_stream(request.user, doc):
        raise Http404
    
    target_state={
        'iesg' : State.objects.get(type='draft-iesg',slug='pub-req'),
        'wg'   : State.objects.get(type='draft-stream-ietf',slug='sub-pub'),
    }

    target_map={ 
        'draft-iesg'        : 'iesg',
        'draft-stream-ietf' : 'wg'
    }

    warn={}
    if not doc.intended_std_level:
        warn['intended_std_level'] = True
    if not doc.shepherd:
        warn['shepherd'] = True
    shepherd_writeup = doc.latest_event(WriteupDocEvent, type="changed_protocol_writeup")
    if not shepherd_writeup:
        warn['shepherd_writeup'] = True
    tags = doc.tags.filter(slug__in=get_tags_for_stream_id(doc.stream_id))
    if tags:
        warn['tags'] = True
    notify = doc.notify
    if not notify:
        notify = get_initial_notify(doc)
    ad = doc.ad or getattr(doc.group.ad_role(),'person',None)

    if request.method == 'POST':

        if request.POST.get("confirm", ""): 

            by = request.user.person

            events = []

            changes = []

            if not doc.get_state("draft-iesg"):
                e = DocEvent()
                e.type = "started_iesg_process"
                e.by = by
                e.doc = doc
                e.desc = "IESG process started in state <b>%s</b>" % target_state['iesg'].name
                e.save()
                events.append(e)

            for state_type in ['draft-iesg','draft-stream-ietf']:
                prev_state=doc.get_state(state_type)
                new_state = target_state[target_map[state_type]]
                if not prev_state==new_state:
                    doc.set_state(new_state)
                    events.append(add_state_change_event(doc=doc,by=by,prev_state=prev_state,new_state=new_state))

            if not doc.ad == ad :
                doc.ad = ad
                changes.append("Responsible AD changed to %s" % doc.ad)

            if not doc.notify == notify :
                doc.notify = notify
                changes.append("State Change Notice email list changed to %s" % doc.notify)

	    # Get the last available writeup
            previous_writeup = doc.latest_event(WriteupDocEvent,type="changed_protocol_writeup")
            if previous_writeup != None:
                changes.append(previous_writeup.text)

            for c in changes:
                e = DocEvent(doc=doc, by=by)
                e.desc = c
                e.type = "changed_document"
                e.save()
                events.append(e)

            doc.save_with_history(events)

            addrs= gather_address_lists('pubreq_iesg',doc=doc)
            extra = {}
            extra['Cc'] = addrs.as_strings().cc
            send_mail(request=request,
<<<<<<< HEAD
                      to = addrs.to,
                      frm = login.formatted_email(),
=======
                      to = doc.ad.email_address(),
                      frm = by.formatted_email(),
>>>>>>> 73a41bb7
                      subject = "Publication has been requested for %s-%s" % (doc.name,doc.rev),
                      template = "doc/submit_to_iesg_email.txt",
                      context = dict(doc=doc,by=by,url="%s%s"%(settings.IDTRACKER_BASE_URL,doc.get_absolute_url()),),
                      extra = extra)

        return HttpResponseRedirect(doc.get_absolute_url())

    return render_to_response('doc/submit_to_iesg.html',
                              dict(doc=doc,
                                   warn=warn,
                                   target_state=target_state,
                                   ad=ad,
                                   shepherd_writeup=shepherd_writeup,
                                   tags=tags,
                                   notify=notify,
                                  ),
                              context_instance=RequestContext(request))

@role_required('Area Director','Secretariat')
def edit_info(request, name):
    """Edit various Internet Draft attributes, notifying parties as
    necessary and logging changes as document events."""
    doc = get_object_or_404(Document, docalias__name=name)
    if doc.get_state_slug() == "expired":
        raise Http404

    new_document = False
    if not doc.get_state("draft-iesg"): # FIXME: should probably receive "new document" as argument to view instead of this
        new_document = True
        doc.notify = get_initial_notify(doc)

    e = doc.latest_event(TelechatDocEvent, type="scheduled_for_telechat")
    initial_telechat_date = e.telechat_date if e else None
    initial_returning_item = bool(e and e.returning_item)

    if request.method == 'POST':
        form = EditInfoForm(request.POST,
                            initial=dict(ad=doc.ad_id,
                                         telechat_date=initial_telechat_date))
        if form.is_valid():
            by = request.user.person

            r = form.cleaned_data
            events = []

            if new_document:
                doc.set_state(r['create_in_state'])

                # Is setting the WG state here too much of a hidden side-effect?
                if r['create_in_state'].slug=='pub-req':
                    if doc.stream and doc.stream.slug=='ietf' and doc.group and doc.group.type_id == 'wg':
                        submitted_state = State.objects.get(type='draft-stream-ietf',slug='sub-pub')
                        doc.set_state(submitted_state)
                        e = DocEvent()
                        e.type = "changed_document"
                        e.by = by
                        e.doc = doc
                        e.desc = "Working group state set to %s" % submitted_state.name
                        e.save()
                        events.append(e)

                replaces = Document.objects.filter(docalias__relateddocument__source=doc, docalias__relateddocument__relationship="replaces")
                if replaces:
                    # this should perhaps be somewhere else, e.g. the
                    # place where the replace relationship is established?
                    e = DocEvent()
                    e.type = "added_comment"
                    e.by = Person.objects.get(name="(System)")
                    e.doc = doc
                    e.desc = "Earlier history may be found in the Comment Log for <a href=\"%s\">%s</a>" % (replaces[0], replaces[0].get_absolute_url())
                    e.save()
                    events.append(e)

                e = DocEvent()
                e.type = "started_iesg_process"
                e.by = by
                e.doc = doc
                e.desc = "IESG process started in state <b>%s</b>" % doc.get_state("draft-iesg").name
                e.save()
<<<<<<< HEAD
                    
=======
                events.append(e)

            orig_ad = doc.ad

>>>>>>> 73a41bb7
            changes = []

            def desc(attr, new, old):
                entry = "%(attr)s changed to <b>%(new)s</b> from <b>%(old)s</b>"
                if new_document:
                    entry = "%(attr)s changed to <b>%(new)s</b>"
                
                return entry % dict(attr=attr, new=new, old=old)
            
            def diff(attr, name):
                v = getattr(doc, attr)
                if r[attr] != v:
                    changes.append(desc(name, r[attr], v))
                    setattr(doc, attr, r[attr])

            # update the attributes, keeping track of what we're doing
            diff('intended_std_level', "Intended Status")
            diff('ad', "Responsible AD")
            diff('notify', "State Change Notice email list")

            if r['note'] != doc.note:
                if not r['note']:
                    if doc.note:
                        changes.append("Note field has been cleared")
                else:
                    if doc.note:
                        changes.append("Note changed to '%s'" % r['note'])
                    else:
                        changes.append("Note added '%s'" % r['note'])
                    
                doc.note = r['note']

            if doc.group.type_id in ("individ", "area"):
                if not r["area"]:
                    r["area"] = Group.objects.get(type="individ")

                if r["area"] != doc.group:
                    if r["area"].type_id == "area":
                        changes.append(u"Assigned to <b>%s</b>" % r["area"].name)
                    else:
                        changes.append(u"No longer assigned to any area")
                    doc.group = r["area"]

            for c in changes:
                events.append(DocEvent.objects.create(doc=doc, by=by, desc=c, type="changed_document"))

<<<<<<< HEAD
            # Todo - chase this
            update_telechat(request, doc, login,
                            r['telechat_date'], r['returning_item'])
=======
            e = update_telechat(request, doc, by,
                                r['telechat_date'], r['returning_item'])
            if e:
                events.append(e)
>>>>>>> 73a41bb7

            doc.save_with_history(events)

<<<<<<< HEAD
            if changes:
                email_iesg_processing_document(request, doc, changes)
                
            doc.save()
=======
            if changes and not new_document:
                email_ad(request, doc, orig_ad, by, "\n".join(changes))

>>>>>>> 73a41bb7
            return HttpResponseRedirect(doc.get_absolute_url())
    else:
        init = dict(intended_std_level=doc.intended_std_level_id,
                    area=doc.group_id,
                    ad=doc.ad_id,
                    notify=doc.notify,
                    note=doc.note,
                    telechat_date=initial_telechat_date,
                    returning_item=initial_returning_item,
                    )

        form = EditInfoForm(initial=init)

    # optionally filter out some fields
    if not new_document:
        form.standard_fields = [x for x in form.standard_fields if x.name != "create_in_state"]
    if doc.group.type_id not in ("individ", "area"):
        form.standard_fields = [x for x in form.standard_fields if x.name != "area"]

    return render_to_response('doc/draft/edit_info.html',
                              dict(doc=doc,
                                   form=form,
                                   user=request.user,
                                   ballot_issued=doc.latest_event(type="sent_ballot_announcement")),
                              context_instance=RequestContext(request))

@role_required('Area Director','Secretariat')
def request_resurrect(request, name):
    """Request resurrect of expired Internet Draft."""
    doc = get_object_or_404(Document, docalias__name=name)
    if doc.get_state_slug() != "expired":
        raise Http404

    if request.method == 'POST':
        by = request.user.person

        email_resurrect_requested(request, doc, by)
        
        e = DocEvent(doc=doc, by=by)
        e.type = "requested_resurrect"
        e.desc = "Resurrection was requested"
        e.save()
        
        return HttpResponseRedirect(doc.get_absolute_url())
  
    return render_to_response('doc/draft/request_resurrect.html',
                              dict(doc=doc,
                                   back_url=doc.get_absolute_url()),
                              context_instance=RequestContext(request))

@role_required('Secretariat')
def resurrect(request, name):
    """Resurrect expired Internet Draft."""
    doc = get_object_or_404(Document, docalias__name=name)
    if doc.get_state_slug() != "expired":
        raise Http404

    if request.method == 'POST':
        e = doc.latest_event(type__in=('requested_resurrect', "completed_resurrect"))
        if e and e.type == 'requested_resurrect':
            email_resurrection_completed(request, doc, requester=e.by)
            
        events = []
        e = DocEvent(doc=doc, by=request.user.person)
        e.type = "completed_resurrect"
        e.desc = "Resurrection was completed"
        e.save()
        events.append(e)

        doc.set_state(State.objects.get(used=True, type="draft", slug="active"))
        doc.expires = datetime.datetime.now() + datetime.timedelta(settings.INTERNET_DRAFT_DAYS_TO_EXPIRE)
        doc.save_with_history(events)

        return HttpResponseRedirect(doc.get_absolute_url())
  
    return render_to_response('doc/draft/resurrect.html',
                              dict(doc=doc,
                                   back_url=doc.get_absolute_url()),
                              context_instance=RequestContext(request))

class IESGNoteForm(forms.Form):
    note = forms.CharField(widget=forms.Textarea, label="IESG note", required=False)

    def clean_note(self):
        # not munging the database content to use html line breaks --
        # that has caused a lot of pain in the past.
        return self.cleaned_data['note'].replace('\r', '').strip()

@role_required("Area Director", "Secretariat")
def edit_iesg_note(request, name):
    doc = get_object_or_404(Document, type="draft", name=name)
    login = request.user.person

    initial = dict(note=doc.note)

    if request.method == "POST":
        form = IESGNoteForm(request.POST, initial=initial)

        if form.is_valid():
            new_note = form.cleaned_data['note']
            if new_note != doc.note:
                if not new_note:
                    if doc.note:
                        log_message = "Note field has been cleared"
                else:
                    if doc.note:
                        log_message = "Note changed to '%s'" % new_note
                    else:
                        log_message = "Note added '%s'" % new_note

                c = DocEvent(type="added_comment", doc=doc, by=login)
                c.desc = log_message
                c.save()

                doc.note = new_note
                doc.save_with_history([c])

            return redirect('doc_view', name=doc.name)
    else:
        form = IESGNoteForm(initial=initial)

    return render_to_response('doc/draft/edit_iesg_note.html',
                              dict(doc=doc,
                                   form=form,
                                   ),
                              context_instance=RequestContext(request))

class ShepherdWriteupUploadForm(forms.Form):
    content = forms.CharField(widget=forms.Textarea, label="Shepherd writeup", help_text="Edit the shepherd writeup.", required=False)
    txt = forms.FileField(label=".txt format", help_text="Or upload a .txt file.", required=False)

    def clean_content(self):
        return self.cleaned_data["content"].replace("\r", "")

    def clean_txt(self):
        return get_cleaned_text_file_content(self.cleaned_data["txt"])

def edit_shepherd_writeup(request, name):
    """Change this document's shepherd writeup"""
    doc = get_object_or_404(Document, type="draft", name=name)

    can_edit_stream_info = is_authorized_in_doc_stream(request.user, doc)
    can_edit_shepherd_writeup = ( can_edit_stream_info
        or (doc.shepherd and user_is_person(request.user, doc.shepherd.person))
        or has_role(request.user, ["Area Director"]))

    if not can_edit_shepherd_writeup:
        return HttpResponseForbidden("You do not have the necessary permissions to view this page")

    login = request.user.person

    if request.method == 'POST':
        if "submit_response" in request.POST:
            form = ShepherdWriteupUploadForm(request.POST, request.FILES)
            if form.is_valid():
                
                from_file = form.cleaned_data['txt']
                if from_file:
                     writeup = from_file
                else:
                     writeup = form.cleaned_data['content']
                e = WriteupDocEvent(doc=doc, by=login, type="changed_protocol_writeup")

		# Add the shepherd writeup to description if the document is in submitted for publication state
                stream_state = doc.get_state("draft-stream-%s" % doc.stream_id)
                iesg_state   = doc.get_state("draft-iesg")
                if (iesg_state or (stream_state and stream_state.slug=='sub-pub')):
                    e.desc = writeup
                else:
                    e.desc = "Changed document writeup"

                e.text = writeup
                e.save()
            
                return redirect('doc_view', name=doc.name)

        elif "reset_text" in request.POST:

            init = { "content": render_to_string("doc/shepherd_writeup.txt",dict(doc=doc))}
            form = ShepherdWriteupUploadForm(initial=init)

        # Protect against handcrufted malicious posts
        else:
            form = None

    else:
        form = None

    if not form:
        init = { "content": ""}

        previous_writeup = doc.latest_event(WriteupDocEvent,type="changed_protocol_writeup")
        if previous_writeup:
            init["content"] = previous_writeup.text
        else:
            init["content"] = render_to_string("doc/shepherd_writeup.txt",
                                                dict(doc=doc),
                                              )
        form = ShepherdWriteupUploadForm(initial=init)

    return render_to_response('doc/draft/change_shepherd_writeup.html',
                              {'form': form,
                               'doc' : doc,
                              },
                              context_instance=RequestContext(request))

class ShepherdForm(forms.Form):
    shepherd = SearchableEmailField(required=False, only_users=True)

def edit_shepherd(request, name):
    """Change the shepherd for a Document"""
    # TODO - this shouldn't be type="draft" specific
    doc = get_object_or_404(Document, type="draft", name=name)

    can_edit_stream_info = is_authorized_in_doc_stream(request.user, doc)
    if not can_edit_stream_info:
        return HttpResponseForbidden("You do not have the necessary permissions to view this page")

    if request.method == 'POST':
        form = ShepherdForm(request.POST)
        if form.is_valid():

            if form.cleaned_data['shepherd'] != doc.shepherd:
                events = []

                doc.shepherd = form.cleaned_data['shepherd']

                c = DocEvent(type="added_comment", doc=doc, by=request.user.person)
                c.desc = "Document shepherd changed to "+ (doc.shepherd.person.name if doc.shepherd else "(None)")
                c.save()
                events.append(c)
    
                if doc.shepherd and (doc.shepherd.formatted_email() not in doc.notify):
                    addrs = doc.notify
                    if addrs:
                        addrs += ', '
                    addrs += doc.shepherd.formatted_email()
                    events.append(make_notify_changed_event(request, doc, request.user.person, addrs, c.time))
                    doc.notify = addrs
    
                doc.save_with_history(events)

            else:
                messages.info(request,"The selected shepherd was already assigned - no changes have been made.")

            return redirect('doc_view', name=doc.name)

    else:
        form = ShepherdForm(initial={ "shepherd": doc.shepherd_id })

    return render(request, 'doc/change_shepherd.html', {
        'form': form,
        'doc': doc,
    })

class ChangeShepherdEmailForm(forms.Form):
    shepherd = forms.ModelChoiceField(queryset=Email.objects.all(), label="Shepherd email", empty_label=None)

    def __init__(self, *args, **kwargs):
        super(ChangeShepherdEmailForm, self).__init__(*args, **kwargs)
        self.fields["shepherd"].queryset = self.fields["shepherd"].queryset.filter(person__email=self.initial["shepherd"]).distinct()
    
def change_shepherd_email(request, name):
    """Change the shepherd email address for a Document"""
    doc = get_object_or_404(Document, name=name)

    if not doc.shepherd:
        raise Http404

    can_edit_stream_info = is_authorized_in_doc_stream(request.user, doc)
    is_shepherd = user_is_person(request.user, doc.shepherd and doc.shepherd.person)
    if not can_edit_stream_info and not is_shepherd:
        return HttpResponseForbidden("You do not have the necessary permissions to view this page")

    initial = { "shepherd": doc.shepherd_id }
    if request.method == 'POST':
        form = ChangeShepherdEmailForm(request.POST, initial=initial)
        if form.is_valid():
            if form.cleaned_data['shepherd'] != doc.shepherd:
                doc.shepherd = form.cleaned_data['shepherd']

                events = []
                c = DocEvent(type="added_comment", doc=doc, by=request.user.person)
                c.desc = "Document shepherd email changed"
                c.save()
                events.append(c)

                doc.save_with_history(events)
            else:
                messages.info(request,"The selected shepherd address was already assigned - no changes have been made.")

            return redirect('doc_view', name=doc.name)

    else:
        form = ChangeShepherdEmailForm(initial=initial)

    return render(request, 'doc/change_shepherd_email.html', {
        'form': form,
        'doc': doc,
    })

class AdForm(forms.Form):
    ad = forms.ModelChoiceField(Person.objects.filter(role__name="ad", role__group__state="active", role__group__type="area").order_by('name'), 
                                label="Shepherding AD", empty_label="(None)", required=True)

    def __init__(self, *args, **kwargs):
        super(self.__class__, self).__init__(*args, **kwargs)

        # if previous AD is now ex-AD, append that person to the list
        ad_pk = self.initial.get('ad')
        choices = self.fields['ad'].choices
        if ad_pk and ad_pk not in [pk for pk, name in choices]:
            self.fields['ad'].choices = list(choices) + [("", "-------"), (ad_pk, Person.objects.get(pk=ad_pk).plain_name())]

@role_required("Area Director", "Secretariat")
def edit_ad(request, name):
    """Change the shepherding Area Director for this draft."""

    doc = get_object_or_404(Document, type="draft", name=name)

    if request.method == 'POST':
        form = AdForm(request.POST)
        if form.is_valid():
            doc.ad = form.cleaned_data['ad']

            c = DocEvent(type="added_comment", doc=doc, by=request.user.person)
            c.desc = "Shepherding AD changed to "+doc.ad.name
            c.save()

            doc.save_with_history([c])
    
            return redirect('doc_view', name=doc.name)

    else:
        init = { "ad" : doc.ad_id }
        form = AdForm(initial=init)

    return render_to_response('doc/draft/change_ad.html',
                              {'form':   form,
                               'doc': doc,
                              },
                              context_instance = RequestContext(request))

class ConsensusForm(forms.Form):
    consensus = forms.ChoiceField(choices=(("Unknown", "Unknown"), ("Yes", "Yes"), ("No", "No")), required=True)

def edit_consensus(request, name):
    """Change whether the draft is a consensus document or not."""

    doc = get_object_or_404(Document, type="draft", name=name)

    if not (has_role(request.user, ("Secretariat", "Area Director"))
            or is_authorized_in_doc_stream(request.user, doc)):
        return HttpResponseForbidden("You do not have the necessary permissions to view this page")

    e = doc.latest_event(ConsensusDocEvent, type="changed_consensus")
    prev_consensus = e and e.consensus

    if request.method == 'POST':
        form = ConsensusForm(request.POST)
        if form.is_valid():
            if form.cleaned_data["consensus"] != prev_consensus:
                e = ConsensusDocEvent(doc=doc, type="changed_consensus", by=request.user.person)
                e.consensus = {"Unknown":None,"Yes":True,"No":False}[form.cleaned_data["consensus"]]

                e.desc = "Changed consensus to <b>%s</b> from %s" % (nice_consensus(e.consensus),
                                                                     nice_consensus(prev_consensus))

                e.save()

            return redirect('doc_view', name=doc.name)

    else:
        form = ConsensusForm(initial=dict(consensus=nice_consensus(prev_consensus)))

    return render_to_response('doc/draft/change_consensus.html',
                              {'form': form,
                               'doc': doc,
                              },
                              context_instance = RequestContext(request))

class PublicationForm(forms.Form):
    subject = forms.CharField(max_length=200, required=True)
    body = forms.CharField(widget=forms.Textarea, required=True)

def request_publication(request, name):
    """Request publication by RFC Editor for a document which hasn't
    been through the IESG ballot process."""

    doc = get_object_or_404(Document, type="draft", name=name, stream__in=("iab", "ise", "irtf"))

    if not is_authorized_in_doc_stream(request.user, doc):
        return HttpResponseForbidden("You do not have the necessary permissions to view this page")

    consensus_event = doc.latest_event(ConsensusDocEvent, type="changed_consensus")

    m = Message()
    m.frm = request.user.person.formatted_email()
    (m.to, m.cc) = gather_address_lists('pubreq_rfced',doc=doc)
    m.by = request.user.person

    next_state = State.objects.get(used=True, type="draft-stream-%s" % doc.stream.slug, slug="rfc-edit")

    if request.method == 'POST' and not request.POST.get("reset"):
        form = PublicationForm(request.POST)
        if form.is_valid():
            events = []

            if not request.REQUEST.get("skiprfceditorpost"):
                # start by notifying the RFC Editor
                import ietf.sync.rfceditor
                response, error = ietf.sync.rfceditor.post_approved_draft(settings.RFC_EDITOR_SYNC_NOTIFICATION_URL, doc.name)
                if error:
                    return render_to_response('doc/draft/rfceditor_post_approved_draft_failed.html',
                                      dict(name=doc.name,
                                           response=response,
                                           error=error),
                                      context_instance=RequestContext(request))

            m.subject = form.cleaned_data["subject"]
            m.body = form.cleaned_data["body"]
            m.save()

            if doc.group.acronym != "none":
                m.related_groups = [doc.group]
            m.related_docs = [doc]

            send_mail_message(request, m)

            # IANA copy
            (m.to, m.cc) = gather_address_lists('pubreq_rfced_iana',doc=doc)
            send_mail_message(request, m, extra=extra_automation_headers(doc))

            e = DocEvent(doc=doc, type="requested_publication", by=request.user.person)
            e.desc = "Sent request for publication to the RFC Editor"
            e.save()
            events.append(e)

            # change state
            prev_state = doc.get_state(next_state.type_id)
            if next_state != prev_state:
                doc.set_state(next_state)
                e = add_state_change_event(doc, request.user.person, prev_state, next_state)
                if e:
                    events.append(e)
                doc.save_with_history(events)

            return redirect('doc_view', name=doc.name)

    else:
        if doc.intended_std_level_id in ("std", "ds", "ps", "bcp"):
            action = "Protocol Action"
        else:
            action = "Document Action"

        from ietf.doc.templatetags.mail_filters import std_level_prompt

        subject = "%s: '%s' to %s (%s-%s.txt)" % (action, doc.title, std_level_prompt(doc), doc.name, doc.rev)

        body = generate_publication_request(request, doc)

        form = PublicationForm(initial=dict(subject=subject,
                                            body=body))

    return render_to_response('doc/draft/request_publication.html',
                              dict(form=form,
                                   doc=doc,
                                   message=m,
                                   next_state=next_state,
                                   consensus_filled_in= ( (consensus_event != None) and (consensus_event.consensus != None) ),
                                   ),
                              context_instance = RequestContext(request))

class AdoptDraftForm(forms.Form):
    group = forms.ModelChoiceField(queryset=Group.objects.filter(type__in=["wg", "rg"], state="active").order_by("-type", "acronym"), required=True, empty_label=None)
    newstate = forms.ModelChoiceField(queryset=State.objects.filter(type__in=['draft-stream-ietf','draft-stream-irtf'],slug__in=['wg-cand', 'c-adopt', 'adopt-wg', 'info', 'wg-doc', 'candidat','active']),required=True,label="State")
    comment = forms.CharField(widget=forms.Textarea, required=False, label="Comment", help_text="Optional comment explaining the reasons for the adoption.")
    weeks = forms.IntegerField(required=False, label="Expected weeks in adoption state")

    def __init__(self, *args, **kwargs):
        user = kwargs.pop("user")

        super(AdoptDraftForm, self).__init__(*args, **kwargs)

        if has_role(user, "Secretariat"):
            state_choices = State.objects.filter(type__in=['draft-stream-ietf','draft-stream-irtf'],slug__in=['wg-cand', 'c-adopt', 'adopt-wg', 'info', 'wg-doc', 'candidat','active'])
        elif has_role(user, "IRTF Chair"):
            #The IRTF chair can adopt a draft into any RG
            group_ids = list(Group.objects.filter(type="rg", state="active").values_list('id', flat=True))
            group_ids.extend(list(Group.objects.filter(type="wg", state="active", role__person__user=user, role__name__in=("chair", "delegate", "secr")).values_list('id', flat=True)))
            self.fields["group"].queryset = self.fields["group"].queryset.filter(id__in=group_ids).distinct()
            state_choices = State.objects.filter(type__in=['draft-stream-ietf','draft-stream-irtf'],slug__in=['wg-cand', 'c-adopt', 'adopt-wg', 'info', 'wg-doc', 'candidat','active'])
        else:
            self.fields["group"].queryset = self.fields["group"].queryset.filter(role__person__user=user, role__name__in=("chair", "delegate", "secr")).distinct()
            state_choices = State.objects.filter(type__in=['draft-stream-ietf','draft-stream-irtf'],slug__in=['wg-cand', 'c-adopt', 'adopt-wg', 'info', 'wg-doc'])

        self.fields['group'].choices = [(g.pk, '%s - %s' % (g.acronym, g.name)) for g in self.fields["group"].queryset]

        self.fields['newstate'].choices = [(x.pk,x.name) for x in state_choices]
        self.fields['newstate'].choices.insert(0,('','--------'))

@login_required
def adopt_draft(request, name):
    doc = get_object_or_404(Document, type="draft", name=name)

    if not can_adopt_draft(request.user, doc):
        return HttpResponseForbidden("You don't have permission to access this page")

    if request.method == 'POST':
        form = AdoptDraftForm(request.POST, user=request.user)

        if form.is_valid():
            # adopt
            by = request.user.person
            events = []

            group = form.cleaned_data["group"]
            if group.type.slug == "rg":
                new_stream = StreamName.objects.get(slug="irtf")                
            else:
                new_stream = StreamName.objects.get(slug="ietf")                

            new_state = form.cleaned_data["newstate"]

            # stream
            if doc.stream != new_stream:
                e = DocEvent(type="changed_stream", time=doc.time, by=by, doc=doc)
                e.desc = u"Changed stream to <b>%s</b>" % new_stream.name
                if doc.stream:
                    e.desc += u" from %s" % doc.stream.name
                e.save()
                events.append(e)
                old_stream = doc.stream
                doc.stream = new_stream
                if old_stream != None:
                    email_stream_changed(request, doc, old_stream, new_stream)

            # group
            if group != doc.group:
                e = DocEvent(type="changed_group", time=doc.time, by=by, doc=doc)
                e.desc = u"Changed group to <b>%s (%s)</b>" % (group.name, group.acronym.upper())
                if doc.group.type_id != "individ":
                    e.desc += " from %s (%s)" % (doc.group.name, doc.group.acronym.upper())
                e.save()
                events.append(e)
                doc.group = group

            new_notify = get_initial_notify(doc,extra=doc.notify)
            events.append(make_notify_changed_event(request, doc, by, new_notify, doc.time))
            doc.notify = new_notify

            comment = form.cleaned_data["comment"].strip()

            # state
            prev_state = doc.get_state("draft-stream-%s" % doc.stream_id)
            if new_state != prev_state:
                doc.set_state(new_state)
                e = add_state_change_event(doc, by, prev_state, new_state, timestamp=doc.time)
                events.append(e)

                due_date = None
                if form.cleaned_data["weeks"] != None:
                    due_date = datetime.date.today() + datetime.timedelta(weeks=form.cleaned_data["weeks"])

                update_reminder(doc, "stream-s", e, due_date)

                email_adopted(request, doc, prev_state, new_state, by, comment)

            # comment
            if comment:
                e = DocEvent(type="added_comment", time=doc.time, by=by, doc=doc)
                e.desc = comment
                e.save()
                events.append(e)

            doc.save_with_history(events)

            return HttpResponseRedirect(doc.get_absolute_url())
    else:
        form = AdoptDraftForm(user=request.user)

    return render_to_response('doc/draft/adopt_draft.html',
                              {'doc': doc,
                               'form': form,
                              },
                              context_instance=RequestContext(request))

class ChangeStreamStateForm(forms.Form):
    new_state = forms.ModelChoiceField(queryset=State.objects.filter(used=True), label='State', help_text=u"Only select 'Submitted to IESG for Publication' to correct errors. Use the document's main page to request publication.")
    weeks = forms.IntegerField(label='Expected weeks in state',required=False)
    comment = forms.CharField(widget=forms.Textarea, required=False, help_text="Optional comment for the document history.")
    tags = forms.ModelMultipleChoiceField(queryset=DocTagName.objects.filter(used=True), widget=forms.CheckboxSelectMultiple, required=False)

    def __init__(self, *args, **kwargs):
        doc = kwargs.pop("doc")
        state_type = kwargs.pop("state_type")
        super(ChangeStreamStateForm, self).__init__(*args, **kwargs)

        f = self.fields["new_state"]
        f.queryset = f.queryset.filter(type=state_type)
        if doc.group:
            unused_states = doc.group.unused_states.values_list("pk", flat=True)
            f.queryset = f.queryset.exclude(pk__in=unused_states)
        f.label = state_type.label

        f = self.fields['tags']
        f.queryset = f.queryset.filter(slug__in=get_tags_for_stream_id(doc.stream_id))
        if doc.group:
            unused_tags = doc.group.unused_tags.values_list("pk", flat=True)
            f.queryset = f.queryset.exclude(pk__in=unused_tags)

def next_states_for_stream_state(doc, state_type, current_state):
    # find next states
    next_states = []
    if current_state:
        next_states = current_state.next_states.all()

        if doc.stream_id == "ietf" and doc.group:
            transitions = doc.group.groupstatetransitions_set.filter(state=current_state)
            if transitions:
                next_states = transitions[0].next_states.all()
    else:
        # return the initial state
        states = State.objects.filter(used=True, type=state_type).order_by('order')
        if states:
            next_states = states[:1]

    if doc.group:
        unused_states = doc.group.unused_states.values_list("pk", flat=True)
        next_states = [n for n in next_states if n.pk not in unused_states]

    return next_states

@login_required
def change_stream_state(request, name, state_type):
    doc = get_object_or_404(Document, type="draft", name=name)
    if not doc.stream:
        raise Http404

    state_type = get_object_or_404(StateType, slug=state_type)

    if not is_authorized_in_doc_stream(request.user, doc):
        return HttpResponseForbidden("You don't have permission to access this page")

    prev_state = doc.get_state(state_type.slug)
    next_states = next_states_for_stream_state(doc, state_type, prev_state)

    if request.method == 'POST':
        form = ChangeStreamStateForm(request.POST, doc=doc, state_type=state_type)
        if form.is_valid():
            by = request.user.person
            events = []

            comment = form.cleaned_data["comment"].strip()

            # state
            new_state = form.cleaned_data["new_state"]
            if new_state != prev_state:
                doc.set_state(new_state)
                e = add_state_change_event(doc, by, prev_state, new_state, timestamp=doc.time)
                events.append(e)

                due_date = None
                if form.cleaned_data["weeks"] != None:
                    due_date = datetime.date.today() + datetime.timedelta(weeks=form.cleaned_data["weeks"])

                update_reminder(doc, "stream-s", e, due_date)

                email_stream_state_changed(request, doc, prev_state, new_state, by, comment)

            # tags
            existing_tags = set(doc.tags.all())
            new_tags = set(form.cleaned_data["tags"])

            if existing_tags != new_tags:
                doc.tags = new_tags

                e = DocEvent(type="changed_document", time=doc.time, by=by, doc=doc)
                added_tags = new_tags - existing_tags
                removed_tags = existing_tags - new_tags
                l = []
                if added_tags:
                    l.append(u"Tag%s %s set." % (pluralize(added_tags), ", ".join(t.name for t in added_tags)))
                if removed_tags:
                    l.append(u"Tag%s %s cleared." % (pluralize(removed_tags), ", ".join(t.name for t in removed_tags)))
                e.desc = " ".join(l)
                e.save()
                events.append(e)

                email_stream_tags_changed(request, doc, added_tags, removed_tags, by, comment)

            # comment
            if comment:
                e = DocEvent(type="added_comment", time=doc.time, by=by, doc=doc)
                e.desc = comment
                e.save()
                events.append(e)

            doc.save_with_history(events)

            return HttpResponseRedirect(doc.get_absolute_url())
    else:
        form = ChangeStreamStateForm(initial=dict(new_state=prev_state.pk if prev_state else None, tags= doc.tags.all()),
                                     doc=doc, state_type=state_type)

    milestones = doc.groupmilestone_set.all()


    return render_to_response("doc/draft/change_stream_state.html",
                              {"doc": doc,
                               "form": form,
                               "milestones": milestones,
                               "state_type": state_type,
                               "next_states": next_states,
                              },
                              context_instance=RequestContext(request))<|MERGE_RESOLUTION|>--- conflicted
+++ resolved
@@ -16,14 +16,8 @@
 import debug                            # pyflakes:ignore
 
 from ietf.doc.models import ( Document, DocAlias, RelatedDocument, State,
-<<<<<<< HEAD
-    StateType, DocEvent, ConsensusDocEvent, TelechatDocEvent, WriteupDocEvent, IESG_SUBSTATE_TAGS,
-    save_document_in_history )
+    StateType, DocEvent, ConsensusDocEvent, TelechatDocEvent, WriteupDocEvent, IESG_SUBSTATE_TAGS)
 from ietf.doc.mails import ( email_pulled_from_rfc_queue, email_resurrect_requested,
-=======
-    StateType, DocEvent, ConsensusDocEvent, TelechatDocEvent, WriteupDocEvent, IESG_SUBSTATE_TAGS)
-from ietf.doc.mails import ( email_ad, email_pulled_from_rfc_queue, email_resurrect_requested,
->>>>>>> 73a41bb7
     email_resurrection_completed, email_state_changed, email_stream_changed,
     email_stream_state_changed, email_stream_tags_changed, extra_automation_headers,
     generate_publication_request, email_adopted, email_intended_status_changed,
@@ -121,7 +115,6 @@
 
                 email_state_changed(request, doc, msg,'doc_state_edited')
 
-
                 if prev_state and prev_state.slug in ("ann", "rfcqueue") and new_state.slug not in ("rfcqueue", "pub"):
                     email_pulled_from_rfc_queue(request, doc, comment, prev_state, new_state)
 
@@ -446,15 +439,11 @@
                     c.save()
                     events.append(c)
 
-<<<<<<< HEAD
-                email_intended_status_changed(request, doc, email_desc)
-=======
                 doc.save_with_history(events)
 
                 msg = u"\n".join(e.desc for e in events)
 
-                email_ad(request, doc, doc.ad, login, msg)
->>>>>>> 73a41bb7
+                email_intended_status_changed(request, doc, msg)
 
             return HttpResponseRedirect(doc.get_absolute_url())
 
@@ -589,13 +578,8 @@
             extra = {}
             extra['Cc'] = addrs.as_strings().cc
             send_mail(request=request,
-<<<<<<< HEAD
                       to = addrs.to,
-                      frm = login.formatted_email(),
-=======
-                      to = doc.ad.email_address(),
                       frm = by.formatted_email(),
->>>>>>> 73a41bb7
                       subject = "Publication has been requested for %s-%s" % (doc.name,doc.rev),
                       template = "doc/submit_to_iesg_email.txt",
                       context = dict(doc=doc,by=by,url="%s%s"%(settings.IDTRACKER_BASE_URL,doc.get_absolute_url()),),
@@ -675,14 +659,8 @@
                 e.doc = doc
                 e.desc = "IESG process started in state <b>%s</b>" % doc.get_state("draft-iesg").name
                 e.save()
-<<<<<<< HEAD
-                    
-=======
                 events.append(e)
 
-            orig_ad = doc.ad
-
->>>>>>> 73a41bb7
             changes = []
 
             def desc(attr, new, old):
@@ -729,29 +707,18 @@
             for c in changes:
                 events.append(DocEvent.objects.create(doc=doc, by=by, desc=c, type="changed_document"))
 
-<<<<<<< HEAD
             # Todo - chase this
-            update_telechat(request, doc, login,
-                            r['telechat_date'], r['returning_item'])
-=======
             e = update_telechat(request, doc, by,
                                 r['telechat_date'], r['returning_item'])
+
             if e:
                 events.append(e)
->>>>>>> 73a41bb7
 
             doc.save_with_history(events)
 
-<<<<<<< HEAD
             if changes:
                 email_iesg_processing_document(request, doc, changes)
                 
-            doc.save()
-=======
-            if changes and not new_document:
-                email_ad(request, doc, orig_ad, by, "\n".join(changes))
-
->>>>>>> 73a41bb7
             return HttpResponseRedirect(doc.get_absolute_url())
     else:
         init = dict(intended_std_level=doc.intended_std_level_id,
