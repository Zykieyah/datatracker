--- conflicted
+++ resolved
@@ -60,7 +60,6 @@
             self.create_hash()
             self.save()
         return self.submission_hash
-<<<<<<< HEAD
     def draft_link(self):
         if self.status_id == -1:
             return '<a href="http://www.ietf.org/id/%s-%s.txt">%s</a>' % (self.filename, self.revision, self.filename)
@@ -70,8 +69,6 @@
     def status_link(self):
         return '<a href="http://datatracker.ietf.org/submit/status/%s/%s/">%s</a>' % (self.submission_id, self.submission_hash, self.status)
     status_link.allow_tags = True
-=======
->>>>>>> e3596842
 
 
 def create_submission_hash(sender, instance, **kwargs):
