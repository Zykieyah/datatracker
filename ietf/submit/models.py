import re
import datetime

from django.db import models
import jsonfield

from ietf.doc.models import Document
from ietf.person.models import Person
from ietf.group.models import Group
from ietf.name.models import DraftSubmissionStateName
from ietf.utils.accesstoken import generate_random_key, generate_access_token


def parse_email_line(line):
    """Split line on the form 'Some Name <email@example.com>'"""
    m = re.match("([^<]+) <([^>]+)>$", line)
    if m:
        return dict(name=m.group(1), email=m.group(2))
    else:
        return dict(name=line, email="")

class Submission(models.Model):
    state = models.ForeignKey(DraftSubmissionStateName)
    remote_ip = models.CharField(max_length=100, blank=True)

    access_key = models.CharField(max_length=255, default=generate_random_key)
    auth_key = models.CharField(max_length=255, blank=True)

    # draft metadata
    name = models.CharField(max_length=255, db_index=True)
    group = models.ForeignKey(Group, null=True, blank=True)
    title = models.CharField(max_length=255, blank=True)
    abstract = models.TextField(blank=True)
    rev = models.CharField(max_length=3, blank=True)
    pages = models.IntegerField(null=True, blank=True)
    authors = models.TextField(blank=True, help_text="List of author names and emails, one author per line, e.g. \"John Doe &lt;john@example.org&gt;\".")
    note = models.TextField(blank=True)
    replaces = models.CharField(max_length=1000, blank=True)

    first_two_pages = models.TextField(blank=True)
    file_types = models.CharField(max_length=50, blank=True)
    file_size = models.IntegerField(null=True, blank=True)
    document_date = models.DateField(null=True, blank=True)
    submission_date = models.DateField(default=datetime.date.today)

    submitter = models.CharField(max_length=255, blank=True, help_text="Name and email of submitter, e.g. \"John Doe &lt;john@example.org&gt;\".")

<<<<<<< HEAD
=======
    draft = models.ForeignKey(Document, null=True, blank=True)

>>>>>>> 3012a8ce
    def __unicode__(self):
        return u"%s-%s" % (self.name, self.rev)

    def authors_parsed(self):
        res = []
        for line in self.authors.replace("\r", "").split("\n"):
            line = line.strip()
            if line:
                res.append(parse_email_line(line))
        return res

    def submitter_parsed(self):
        return parse_email_line(self.submitter)

    def access_token(self):
        return generate_access_token(self.access_key)

    def existing_document(self):
        return Document.objects.filter(name=self.name).first()

class SubmissionCheck(models.Model):
    time = models.DateTimeField(auto_now=True, default=None) # The default is to make makemigrations happy
    submission = models.ForeignKey(Submission, related_name='checks')
    checker = models.CharField(max_length=256, blank=True)
    passed = models.NullBooleanField(default=False)
    message = models.TextField(null=True, blank=True)
    errors = models.IntegerField(null=True, blank=True, default=None)
    warnings = models.IntegerField(null=True, blank=True, default=None)
    items = jsonfield.JSONField(null=True, blank=True, default='{}')
    symbol = models.CharField(max_length=64, default='')
    #
    def __unicode__(self):
        return "%s submission check: %s: %s" % (self.checker, 'Passed' if self.passed else 'Failed', self.message[:48]+'...')
    def has_warnings(self):
        return self.warnings != '[]'
    def has_errors(self):
        return self.errors != '[]'

class SubmissionEvent(models.Model):
    submission = models.ForeignKey(Submission)
    time = models.DateTimeField(default=datetime.datetime.now)
    by = models.ForeignKey(Person, null=True, blank=True)
    desc = models.TextField()

    def __unicode__(self):
        return u"%s %s by %s at %s" % (self.submission.name, self.desc, self.by.plain_name() if self.by else "(unknown)", self.time)

    class Meta:
        ordering = ("-time", "-id")


class Preapproval(models.Model):
    """Pre-approved draft submission name."""
    name = models.CharField(max_length=255, db_index=True)
    by = models.ForeignKey(Person)
    time = models.DateTimeField(default=datetime.datetime.now)

    def __unicode__(self):
        return self.name<|MERGE_RESOLUTION|>--- conflicted
+++ resolved
@@ -45,11 +45,8 @@
 
     submitter = models.CharField(max_length=255, blank=True, help_text="Name and email of submitter, e.g. \"John Doe &lt;john@example.org&gt;\".")
 
-<<<<<<< HEAD
-=======
     draft = models.ForeignKey(Document, null=True, blank=True)
 
->>>>>>> 3012a8ce
     def __unicode__(self):
         return u"%s-%s" % (self.name, self.rev)
 
