--- conflicted
+++ resolved
@@ -26,8 +26,7 @@
 from ietf.mailtrigger.utils import gather_address_lists
 from ietf.person.models import Person
 from ietf.ietfauth.utils import has_role, is_authorized_in_doc_stream
-from ietf.review.models import (ReviewRequest, ReviewAssignment, ReviewRequestStateName,
-                                ReviewTypeName,
+from ietf.review.models import (ReviewRequest, ReviewAssignment, ReviewRequestStateName, ReviewTypeName, 
                                 ReviewerSettings, UnavailablePeriod, ReviewWish, NextReviewerInTeam,
                                 ReviewSecretarySettings)
 from ietf.utils.mail import send_mail
@@ -960,10 +959,7 @@
     return log
 
 
-<<<<<<< HEAD
-def send_reminder_all_open_reviews(remind_date):
-=======
-def email_review_reminder_overdue_assignment(remind_date):
+def send_review_reminder_overdue_assignment(remind_date):
     min_overdue_days = 5
     min_deadline = remind_date + datetime.timedelta(days=min_overdue_days)
     teams = Group.objects.exclude(reviewteamsettings=None)
@@ -994,8 +990,7 @@
     return log
 
 
-def email_reminder_all_open_reviews(remind_date):
->>>>>>> cc649922
+def send_reminder_all_open_reviews(remind_date):
     log = []
     # The origin date is arbitrarily chosen, to have a single reference date for "every X days"
     origin_date = datetime.date(2019, 1, 1)
