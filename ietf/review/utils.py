--- conflicted
+++ resolved
@@ -702,155 +702,6 @@
     else:
         return '^draft-(%s|%s)-.*$' % ( person.last_name().lower(), '|'.join(['ietf-%s' % g.acronym for g in groups_to_avoid]))
 
-<<<<<<< HEAD
-def make_assignment_choices(email_queryset, review_req):
-    doc = review_req.doc
-    team = review_req.team
-
-    possible_emails = list(email_queryset)
-    possible_person_ids = [e.person_id for e in possible_emails]
-
-    aliases = DocAlias.objects.filter(docs=doc).values_list("name", flat=True)
-
-    # settings
-    reviewer_settings = {
-        r.person_id: r
-        for r in ReviewerSettings.objects.filter(team=team, person__in=possible_person_ids)
-    }
-
-    for p in possible_person_ids:
-        if p not in reviewer_settings:
-            reviewer_settings[p] = ReviewerSettings(team=team, filter_re = get_default_filter_re(p))
-
-    # frequency
-    days_needed_for_reviewers = days_needed_to_fulfill_min_interval_for_reviewers(team)
-
-    # rotation
-    rotation_index = { p.pk: i for i, p in enumerate(reviewer_rotation_list(team)) }
-
-    # previous review of document
-    has_reviewed_previous = ReviewRequest.objects.filter(
-        doc__name__in=set([doc.name]).union(*extract_complete_replaces_ancestor_mapping_for_docs([doc.name]).values()),
-        reviewassignment__reviewer__person__in=possible_person_ids,
-        reviewassignment__state="completed",
-        team=team,
-    ).distinct()
-
-    if review_req.pk is not None:
-        has_reviewed_previous = has_reviewed_previous.exclude(pk=review_req.pk)
-
-    has_reviewed_previous = set(has_reviewed_previous.values_list("reviewassignment__reviewer__person", flat=True))
-
-    # review wishes
-    wish_to_review = set(ReviewWish.objects.filter(team=team, person__in=possible_person_ids, doc=doc).values_list("person", flat=True))
-
-    # connections
-    connections = {}
-    # examine the closest connections last to let them override
-    connections[doc.ad_id] = "is associated Area Director"
-    for r in Role.objects.filter(group=doc.group_id, person__in=possible_person_ids).select_related("name"):
-        connections[r.person_id] = "is group {}".format(r.name)
-    if doc.shepherd:
-        connections[doc.shepherd.person_id] = "is shepherd of document"
-    for author in DocumentAuthor.objects.filter(document=doc, person__in=possible_person_ids).values_list("person", flat=True):
-        connections[author] = "is author of document"
-
-    # unavailable periods
-    unavailable_periods = current_unavailable_periods_for_reviewers(team)
-
-    # reviewers statistics
-    assignment_data_for_reviewers = latest_review_assignments_for_reviewers(team)
-
-    ranking = []
-    for e in possible_emails:
-        settings = reviewer_settings.get(e.person_id)
-
-        # we sort the reviewers by separate axes, listing the most
-        # important things first
-        scores = []
-        explanations = []
-
-        def add_boolean_score(direction, expr, explanation=None):
-            scores.append(direction if expr else -direction)
-            if expr and explanation:
-                explanations.append(explanation)
-
-        # unavailable for review periods
-        periods = unavailable_periods.get(e.person_id, [])
-        unavailable_at_the_moment = periods and not (e.person_id in has_reviewed_previous and all(p.availability == "canfinish" for p in periods))
-        add_boolean_score(-1, unavailable_at_the_moment)
-
-        def format_period(p):
-            if p.end_date:
-                res = "unavailable until {}".format(p.end_date.isoformat())
-            else:
-                res = "unavailable indefinitely"
-            return "{} ({})".format(res, p.get_availability_display())
-
-        if periods:
-            explanations.append(", ".join(format_period(p) for p in periods))
-
-        # misc
-        add_boolean_score(+1, e.person_id in has_reviewed_previous, "reviewed document before")
-        add_boolean_score(+1, e.person_id in wish_to_review, "wishes to review document")
-        add_boolean_score(-1, e.person_id in connections, connections.get(e.person_id)) # reviewer is somehow connected: bad
-        add_boolean_score(-1, settings.filter_re and any(re.search(settings.filter_re, n) for n in aliases), "filter regexp matches")
-
-        # minimum interval between reviews
-        days_needed = days_needed_for_reviewers.get(e.person_id, 0)
-        scores.append(-days_needed)
-        if days_needed > 0:
-            explanations.append("max frequency exceeded, ready in {} {}".format(days_needed, "day" if days_needed == 1 else "days"))
-
-        # skip next
-        scores.append(-settings.skip_next)
-        if settings.skip_next > 0:
-            explanations.append("skip next {}".format(settings.skip_next))
-
-        # index
-        index = rotation_index.get(e.person_id, 0)
-        scores.append(-index)
-        explanations.append("#{}".format(index + 1))
-
-        # stats
-        stats = []
-        assignment_data = assignment_data_for_reviewers.get(e.person_id, [])
-
-        currently_open = sum(1 for d in assignment_data if d.state in ["assigned", "accepted"])
-        pages = sum(rd.doc_pages for rd in assignment_data if rd.state in ["assigned", "accepted"])
-        if currently_open > 0:
-            stats.append("currently {count} open, {pages} pages".format(count=currently_open, pages=pages))
-        could_have_completed = [d for d in assignment_data if d.state in ["part-completed", "completed", "no-response"]]
-        if could_have_completed:
-            no_response     = len([d for d in assignment_data if d.state == 'no-response'])
-            if no_response:
-                stats.append("%s no response" % no_response)
-            part_completed  = len([d for d in assignment_data if d.state == 'part-completed'])
-            if part_completed:
-                stats.append("%s partially complete" % part_completed)
-            completed       = len([d for d in assignment_data if d.state == 'completed'])
-            if completed:
-                stats.append("%s fully completed" % completed)
-
-        if stats:
-            explanations.append(", ".join(stats))
-
-        label = six.text_type(e.person)
-        if explanations:
-            label = "{}: {}".format(label, "; ".join(explanations))
-
-        ranking.append({
-            "email": e,
-            "scores": scores,
-            "label": label,
-        })
-
-    ranking.sort(key=lambda r: r["scores"], reverse=True)
-
-    return [(r["email"].pk, r["label"]) for r in ranking]
-
-=======
->>>>>>> b64066b7
 
 def send_unavaibility_period_ending_reminder(remind_date):
     reminder_days = 3
