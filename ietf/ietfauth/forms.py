import re
from unidecode import unidecode

from django import forms
from django.conf import settings
from django.core.exceptions import ValidationError
from django.db import models
from django.contrib.auth.models import User
from django.utils.html import mark_safe
from django.core.urlresolvers import reverse as urlreverse

from django_password_strength.widgets import PasswordStrengthInput, PasswordConfirmationInput

import debug                            # pyflakes:ignore

from ietf.person.models import Person, Email
from ietf.mailinglists.models import Whitelisted


class RegistrationForm(forms.Form):
    email = forms.EmailField(label="Your email (lowercase)")

    def clean_email(self):
        email = self.cleaned_data.get('email', '')
        if not email:
            return email
        if email.lower() != email:
            raise forms.ValidationError('The supplied address contained uppercase letters.  Please use a lowercase email address.')
        if User.objects.filter(username=email).exists():
            raise forms.ValidationError('An account with the email address you provided already exists.')
        return email


class PasswordForm(forms.Form):
    password = forms.CharField(widget=PasswordStrengthInput)
    password_confirmation = forms.CharField(widget=PasswordConfirmationInput,
                                            help_text="Enter the same password as above, for verification.")

    def clean_password_confirmation(self):
        password = self.cleaned_data.get("password", "")
        password_confirmation = self.cleaned_data["password_confirmation"]
        if password != password_confirmation:
            raise forms.ValidationError("The two password fields didn't match.")
        return password_confirmation


def ascii_cleaner(supposedly_ascii):
    outside_printable_ascii_pattern = r'[^\x20-\x7F]'
    if re.search(outside_printable_ascii_pattern, supposedly_ascii):
        raise forms.ValidationError("Only unaccented Latin characters are allowed.")
    return supposedly_ascii

def prevent_at_symbol(name):
    if "@" in name:
        raise forms.ValidationError("Please fill in name - this looks like an email address (@ is not allowed in names).")

def prevent_system_name(name):
    name_without_spaces = name.replace(" ", "").replace("\t", "")
    if "(system)" in name_without_spaces.lower():
        raise forms.ValidationError("Please pick another name - this name is reserved.")

def get_person_form(*args, **kwargs):

    exclude_list = ['time', 'user', 'photo_thumb', 'photo', ]

    person = kwargs['instance']
    roles = person.role_set.all()
    if not roles:
        exclude_list += ['biography', 'photo', ]

    class PersonForm(forms.ModelForm):
        class Meta:
            model = Person
            exclude = exclude_list

        def __init__(self, *args, **kwargs):
            super(PersonForm, self).__init__(*args, **kwargs)

            # blank ascii if it's the same as name
            self.fields["ascii"].required = self.fields["ascii"].widget.is_required = False
            self.fields["ascii"].help_text += " " + "Leave blank to use auto-reconstructed Latin version of name."

            if self.initial.get("ascii") == self.initial.get("name"):
                self.initial["ascii"] = ""

            self.unidecoded_ascii = False

            if self.data and not self.data.get("ascii", "").strip():
                self.data = self.data.copy()
                name = self.data["name"]
                reconstructed_name = unidecode(name)
                self.data["ascii"] = reconstructed_name
                self.unidecoded_ascii = name != reconstructed_name

        def clean_name(self):
            name = self.cleaned_data.get("name") or u""
            prevent_at_symbol(name)
            prevent_system_name(name)
            return name

        def clean_ascii(self):
            if self.unidecoded_ascii:
                raise forms.ValidationError("Name contained non-ASCII characters, and was automatically reconstructed using only Latin characters. Check the result - if you are happy, just hit Submit again.")

            name = self.cleaned_data.get("ascii") or u""
            prevent_at_symbol(name)
            prevent_system_name(name)
            return ascii_cleaner(name)

        def clean_ascii_short(self):
            name = self.cleaned_data.get("ascii_short") or u""
            prevent_at_symbol(name)
            prevent_system_name(name)
            return ascii_cleaner(name)

    return PersonForm(*args, **kwargs)


class NewEmailForm(forms.Form):
    new_email = forms.EmailField(label="New email address", required=False)

    def clean_new_email(self):
        email = self.cleaned_data.get("new_email", "")
        if email:
            existing = Email.objects.filter(address=email).first()
            if existing:
                raise forms.ValidationError("Email address '%s' is already assigned to account '%s' (%s)" % (existing, existing.person and existing.person.user, existing.person))

        for pat in settings.EXLUDED_PERSONAL_EMAIL_REGEX_PATTERNS:
            if re.search(pat, email):
                raise ValidationError("This email address is not valid in a datatracker account")

        return email


class RoleEmailForm(forms.Form):
    email = forms.ModelChoiceField(label="Role email", queryset=Email.objects.all())

    def __init__(self, role, *args, **kwargs):
        super(RoleEmailForm, self).__init__(*args, **kwargs)

        f = self.fields["email"]
        f.label = u"%s in %s" % (role.name, role.group.acronym.upper())
        f.help_text = u"Email to use for <i>%s</i> role in %s" % (role.name, role.group.name)
        f.queryset = f.queryset.filter(models.Q(person=role.person_id) | models.Q(role=role)).distinct()
        f.initial = role.email_id
        f.choices = [(e.pk, e.address if e.active else u"({})".format(e.address)) for e in f.queryset]


class ResetPasswordForm(forms.Form):
    username = forms.EmailField(label="Your email (lowercase)")

    def clean_username(self):
        import ietf.ietfauth.views
        username = self.cleaned_data["username"]
        if not User.objects.filter(username=username).exists():
            raise forms.ValidationError(mark_safe("Didn't find a matching account. If you don't have an account yet, you can <a href=\"{}\">create one</a>.".format(urlreverse(ietf.ietfauth.views.create_account))))
        return username


class TestEmailForm(forms.Form):
    email = forms.EmailField(required=False)

class WhitelistForm(forms.ModelForm):
    class Meta:
        model = Whitelisted
        exclude = ['by', 'time' ]

    
from django import forms


class ChangePasswordForm(forms.Form):
    current_password = forms.CharField(widget=forms.PasswordInput)

<<<<<<< HEAD
    new_password = forms.CharField(widget=PasswordStrengthInput)
=======

    new_password = forms.CharField(widget=PasswordStrengthInput(attrs={'class':'password_strength'}))
>>>>>>> 74af0f56
    new_password_confirmation = forms.CharField(widget=PasswordConfirmationInput)

    def __init__(self, user, data=None):
        self.user = user
        super(ChangePasswordForm, self).__init__(data)

    def clean_current_password(self):
        password = self.cleaned_data.get('current_password', None)
        if not self.user.check_password(password):
            raise ValidationError('Invalid password')
        return password
            
    def clean(self):
        new_password = self.cleaned_data.get('new_password', None)
        conf_password = self.cleaned_data.get('new_password_confirmation', None)
        if not new_password == conf_password:
            raise ValidationError("The password confirmation is different than the new password")


class ChangeUsernameForm(forms.Form):
    username = forms.ChoiceField(choices=['-','--------'])
    password = forms.CharField(widget=forms.PasswordInput, help_text="Confirm the change with your password")

    def __init__(self, user, *args, **kwargs):
        assert isinstance(user, User)
        super(ChangeUsernameForm, self).__init__(*args, **kwargs)
        self.user = user
        emails = user.person.email_set.filter(active=True)
        choices = [ (email.address, email.address) for email in emails ]
        self.fields['username'] = forms.ChoiceField(choices=choices)

    def clean_password(self):
        password = self.cleaned_data['password']
        if not self.user.check_password(password):
            raise ValidationError('Invalid password')
        return password<|MERGE_RESOLUTION|>--- conflicted
+++ resolved
@@ -43,6 +43,11 @@
             raise forms.ValidationError("The two password fields didn't match.")
         return password_confirmation
 
+class PersonPasswordForm(forms.ModelForm, PasswordForm):
+    class Meta:
+        model = Person
+        fields = ['name', 'ascii']
+
 
 def ascii_cleaner(supposedly_ascii):
     outside_printable_ascii_pattern = r'[^\x20-\x7F]'
@@ -173,12 +178,7 @@
 class ChangePasswordForm(forms.Form):
     current_password = forms.CharField(widget=forms.PasswordInput)
 
-<<<<<<< HEAD
-    new_password = forms.CharField(widget=PasswordStrengthInput)
-=======
-
     new_password = forms.CharField(widget=PasswordStrengthInput(attrs={'class':'password_strength'}))
->>>>>>> 74af0f56
     new_password_confirmation = forms.CharField(widget=PasswordConfirmationInput)
 
     def __init__(self, user, data=None):
