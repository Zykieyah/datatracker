{% extends "group/group_base.html" %}
{# Copyright The IETF Trust 2015, All Rights Reserved #}
{% load origin %}
{% load firstof from future %}
{% load ietf_filters %}

{% block group_content %}
  {% origin %}
  {% if group.state_id == "conclude" %}
    <p class="alert alert-warning"><b>Note:</b> The data for concluded {{ group.type.name }}s is occasionally incorrect.</p>
  {% endif %}

  <table class="table table-condensed">
    <thead><tr><th colspan="3"></th></tr></thead>
    <tbody class="meta">
      <tr>
	<th>{{ group.type.name }}</th>
	<th>Name</th>
	<td>{{ group.name }}</td>
      </tr>

      <tr>
<<<<<<< HEAD
	<td></td>
	<th>Acronym</th>
	<td>{{ group.acronym }}</td>
=======
        <td></td>
        <th>Charter</th>
        <td>
          {% if group.charter %}
            <a href="{% url "doc_view" name=group.charter.name %}">{{ group.charter.name }}-{{ group.charter.rev }}</a>
            <span class="label label-info">{{ group.charter.get_state.name }}</span>
          {% else %}
            (None)
            {% if user|has_role:"Area Director,Secretariat" %}
              <a class="btn btn-warning btn-xs" href="{{ charter_submit_url }}">Submit charter</a>
            {% endif %}
          {% endif %}
        </td>
>>>>>>> fe0d35a1
      </tr>

      <tr>
	<td></td>
	{% if group.parent and group.parent.type_id == "area" %}
	  <th>{{ group.parent.type.name }}</th>
	  <td>{{ group.parent.name }} ({{ group.parent.acronym }})</td>
	{% else %}
	  <th></th><td></td>
	{% endif %}
      </tr>

      <tr>
	<td></td>
	<th>State</th>
	<td>
	  {{ group.state.name }}
	  {% if requested_close %}
	    <div class="label label-info">In the process of being closed</div>
	  {% endif %}
	</td>
      </tr>

      {% if group.features.has_chartering_process %}
	<tr>
	  <td></td>
	  <th>Charter</th>
	  <td>
	    {% if group.charter %}
	      <a href="{% url "doc_view" name=group.charter.name %}">{{ group.charter.name }}-{{ group.charter.rev }}</a>
	      <span class="label label-info">{{ group.charter.get_state.name }}</span>
	    {% else %}
	      (None)
	      {% if user|has_role:"Area Director,Secretariat" %}
		<a class="btn btn-warning btn-xs" href="{% url "ietf.group.views_edit.submit_initial_charter" group_type=group.type_id acronym=group.acronym %}">Submit charter</a>
	      {% endif %}
	    {% endif %}
	  </td>
	</tr>
      {% endif %}

      {% if can_provide_status_update or status_update %}
	<tr id='status_update'>
	  <td></td>
	  <th>Status Update</th>
	  <td>
	     {% if status_update %}
		(last changed {{status_update.time|date:"Y-m-d"}})
	     {% else %}
		(None)
	     {% endif %}
	     <a class="btn btn-default btn-xs" href="{% url "ietf.group.views.group_about_status" acronym=group.acronym %}">Show</a>
	     {% if can_provide_status_update %}
	       <a class="btn btn-default btn-xs" href="{% url "ietf.group.views.group_about_status_edit" acronym=group.acronym %}">Edit</a>
	     {% endif %}
	  </td>
	</tr>
      {% endif %}

      {% if group.features.has_documents %}
	<tr id='dependency_graph'>
	  <td></td>
	  <th>Dependencies</th>
	  <td>
	     <a href="{% url 'ietf.group.views.dependencies' group_type=group.type_id acronym=group.acronym output_type='svg' %}">
		Document dependency graph (SVG)
	     </a>
	  </td>
	</tr>
      {% endif %}

      {% with group.groupurl_set.all as urls %}
        {% if urls %}
	<tr>
          <td></td>
          <th>More info</th>
          <td>
            {% for url in urls %}
              <a href="{{ url.url }}">{% firstof url.name url.url %}</a>{% if not forloop.last %}<br>{% endif %}
            {% endfor %}
          </td>
	</tr>
        {% endif %}
      {% endwith %}
    </tbody>

    <tbody class="meta">
      {% for slug, label, roles in group.personnel %}
        <tr>
	  {% if forloop.first %}
	    <th>Personnel</th>
	  {% else %}
	    <td></td>
	  {% endif %}
	  <th>{{ label }}</th>
	  <td>


	    {% for r in roles %}
	      <span class="fa fa-envelope-o"></span>
	      <a href="mailto:{{ r.email.address }}">{{ r.person.plain_name }}</a>
	      <br>
	    {% endfor %}
	  </td>
        </tr>
      {% endfor %}
    </tbody>

    {% if group.list_email %}
    <tbody class="meta">
      <tr>
	 <th>Mailing list</th>
	 <th>Address</th><td>{{ group.list_email|urlize }}</td>
      </tr>
      <tr><td></td><th>To subscribe</th><td>{{ group.list_subscribe|urlize }}</td></tr>
      <tr><td></td><th>Archive</th><td>{{ group.list_archive|urlize }}</td></tr>
    </tbody>
    {% endif %}

    {% if group.state_id != "conclude" and group.type_id != "sdo" and group.type_id != "rfcedtyp" and group.type_id != "isoc" %}
    <tbody class="meta">
      <tr>
	 <th>Jabber chat</th>
        <th>Room address</th>
        <td><a href="xmpp:{{ group.acronym }}@jabber.ietf.org?join">xmpp:{{ group.acronym }}@jabber.ietf.org?join</a></td>
      </tr>

      <tr>
        <td></td>
        <th>Logs</th>
        <td><a href="https://jabber.ietf.org/logs/{{ group.acronym }}/">https://jabber.ietf.org/logs/{{ group.acronym }}/</a></td>
      </tr>
    </tbody>
    {% endif %}
  </table>

  {% if group.features.has_chartering_process %}
    <h2>Charter for {% if group.state_id == "proposed" %}proposed{% endif %} {{ group.type.desc.title }}</h2>
    {# the linebreaks filter adds <p/>, no surrounding <p/> necessary: #}
    {{ group.charter_text|linebreaks }}
  {% else %}
    <h2>About</h2>
    {{ group.description|default:"No description yet."|linebreaks }}
  {% endif %}

  {% if group.features.has_milestones %}
    <h2>
      {% if group.state_id == "proposed" %}
        Proposed milestones
      {% else %}
        Milestones
      {% endif %}
    </h2>
    {% include "group/milestones.html" with milestones=group.milestones %}

    {% if milestones_in_review %}
      <p>{{ milestones_in_review|length }} new milestone{{ milestones_in_review|pluralize }}
        currently in {{ milestone_reviewer }} review.</p>
    {% endif %}
  {% endif %}

{% endblock %}<|MERGE_RESOLUTION|>--- conflicted
+++ resolved
@@ -20,11 +20,22 @@
       </tr>
 
       <tr>
-<<<<<<< HEAD
 	<td></td>
 	<th>Acronym</th>
 	<td>{{ group.acronym }}</td>
-=======
+      </tr>
+
+      <tr>
+	<td></td>
+	{% if group.parent and group.parent.type_id == "area" %}
+	  <th>{{ group.parent.type.name }}</th>
+	  <td>{{ group.parent.name }} ({{ group.parent.acronym }})</td>
+	{% else %}
+	  <th></th><td></td>
+	{% endif %}
+      </tr>
+
+      <tr>
         <td></td>
         <th>Charter</th>
         <td>
@@ -38,28 +49,6 @@
             {% endif %}
           {% endif %}
         </td>
->>>>>>> fe0d35a1
-      </tr>
-
-      <tr>
-	<td></td>
-	{% if group.parent and group.parent.type_id == "area" %}
-	  <th>{{ group.parent.type.name }}</th>
-	  <td>{{ group.parent.name }} ({{ group.parent.acronym }})</td>
-	{% else %}
-	  <th></th><td></td>
-	{% endif %}
-      </tr>
-
-      <tr>
-	<td></td>
-	<th>State</th>
-	<td>
-	  {{ group.state.name }}
-	  {% if requested_close %}
-	    <div class="label label-info">In the process of being closed</div>
-	  {% endif %}
-	</td>
       </tr>
 
       {% if group.features.has_chartering_process %}
@@ -73,7 +62,7 @@
 	    {% else %}
 	      (None)
 	      {% if user|has_role:"Area Director,Secretariat" %}
-		<a class="btn btn-warning btn-xs" href="{% url "ietf.group.views_edit.submit_initial_charter" group_type=group.type_id acronym=group.acronym %}">Submit charter</a>
+		<a class="btn btn-warning btn-xs" href="{{ charter_submit_url }}">Submit charter</a>
 	      {% endif %}
 	    {% endif %}
 	  </td>
