--- conflicted
+++ resolved
@@ -103,23 +103,7 @@
                     {% endif %}
                 {% endif %}
             {% endif %}
-<<<<<<< HEAD
-          {% endfor %}
-        {% endif %}
-      {% endwith %}
-      {% if timeslot.location.video_stream_url %}
-        <a class=""
-          href="http://www.meetecho.com/ietf{{meeting.number}}/recordings#{{acronym.upper}}"
-         title="Session recording"><span class="fd fa-fw fd-meetecho"></span></a>
-      {% endif %}
-    {% endif %}
-  {% endif %}
-  {% endwith %}
-</div>
-{% endwith %}{% endwith %}{% endwith %}{% endwith %}
-{% endif %}
-=======
         {% endwith %}
     </div>
 {% endwith %}{% endwith %}{% endwith %}{% endwith %}
->>>>>>> 81805e8d
+{% endif %}