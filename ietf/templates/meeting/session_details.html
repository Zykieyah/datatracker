--- conflicted
+++ resolved
@@ -25,75 +25,6 @@
       {% endif %}
     {% endif %}
 
-<<<<<<< HEAD
-        {% if session.filtered_artifacts %}
-          <div class="panel panel-default">
-            <div class="panel-heading">Artifacts</div>
-            <div class="panel-body">
-              <table class="table table-condensed table-striped">
-                {% for pres in session.filtered_artifacts %}
-                    <tr>
-                        <td>
-                            {% if pres.rev %}
-                               {% url 'doc_view' name=pres.document.name rev=pres.rev as url %}
-                            {% else %}
-                               {% url 'doc_view' name=pres.document.name as url %}
-                            {% endif %}
-                            <a href="{{url}}">{{pres.document.title}} ({{ pres.document.name }}{% if pres.rev %}-{{ pres.rev }}{% endif %})
-                            </a>
-                        </td>
-                    </tr>
-                {% endfor %}
-              </table>
-            </div>
-          </div>
-        {% endif %}
-        {% if session.filtered_slides %}
-          <div class="panel panel-default">
-            <div class="panel-heading">Slides</div>
-            <div class="panel-body">
-              <table class="table table-condensed table-striped">
-                {% for pres in session.filtered_slides %}
-                    <tr>
-                        <td>
-                            {% if pres.rev %}
-                               {% url 'doc_view' name=pres.document.name rev=pres.rev as url %}
-                            {% else %}
-                               {% url 'doc_view' name=pres.document.name as url %}
-                            {% endif %}
-                            <a href="{{url}}">{{pres.document.title}} ({{ pres.document.name }}{% if pres.rev %}-{{ pres.rev }}{% endif %})
-                            </a>
-                        </td>
-                    </tr>
-                {% endfor %}
-              </table>
-            </div>
-          </div>
-        {% endif %}
-        {% if session.filtered_drafts %}
-          <div class="panel panel-default">
-            <div class="panel-heading">Drafts</div>
-            <div class="panel-body">
-              <table class="table table-condensed table-striped">
-                {% for pres in session.filtered_drafts %}
-                    <tr>
-                        <td>
-                            {% if pres.rev %}
-                               {% url 'doc_view' name=pres.document.name rev=pres.rev as url %}
-                            {% else %}
-                               {% url 'doc_view' name=pres.document.name as url %}
-                            {% endif %}
-                            <a href="{{url}}">{{pres.document.title}} ({{ pres.document.name }}{% if pres.rev %}-{{ pres.rev }}{% endif %})
-                            </a>
-                        </td>
-                    </tr>
-                {% endfor %}
-              </table>
-            </div>
-          </div>
-        {% endif %}
-
-=======
     <div class="panel panel-default">
       <div class="panel-heading">Artifacts</div>
       <div class="panel-body">
@@ -190,7 +121,6 @@
         {% endif %}
       </div>
     </div>
->>>>>>> 53f41a63
   {% endfor %}
 
 {% endblock %}