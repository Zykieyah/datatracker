--- conflicted
+++ resolved
@@ -1,34 +1,9 @@
-<<<<<<< HEAD
-{# Copyright The IETF Trust 2007, All Rights Reserved #}
-{% extends "base.html" %}
-{% load future %}
-=======
 {% extends "ietf.html" %}
->>>>>>> ab74e5c0
 
 {% block title %} {{type.label|cut:"state"|cut:"state"}} states{% endblock %}
 
 {% block content %}
 
-<<<<<<< HEAD
-<h1>{{type.label|cut:"state"|cut:"State"}} States</h1>
-
-
-<table class="ietf-table">
-<tr>
-<th>State</th>
-<th>Description</th>
-<th>Next State</th>
-</tr>
-                                                                                                               
-{% for state in states %}   
-<tr class="{% cycle 'oddrow','evenrow' as cycle1 %}">
-          <td>{{ state.name }}</td>
-          <td>{{ state.desc|safe }}</td>
-          <td><ul>{% for s in state.next_states.all %}<li>{{ s.name }}</li>{%endfor%}</ul></td>
-</tr>
-{% endfor %}
-=======
 <h1>{{type.label|cut:"state"|cut:"State"}} states</h1>
 
 
@@ -51,7 +26,6 @@
 		{% endfor %}
 
 	</tbody>
->>>>>>> ab74e5c0
 </table>
 
 
