{% load ietf_filters ballot_icon %}

<<<<<<< HEAD
  <div>
    <a href="{% url "doc_view" name=doc.name %}">{{doc.name}}-{{doc.rev}}</a>
    <a href="{{doc.href}}">[txt]</a>

    <br/>{{ doc.title }}

    {% with doc.conflictdoc as conflictdoc %}

    <div style="padding-left:30px;">
    <a href="{% url "doc_view" name=conflictdoc.name %}">{{ conflictdoc.name }}-{{ conflictdoc.rev }}</a>
    <a href="{{ conflictdoc.href }}">[txt]</a>
    <br/>{{ conflictdoc.title }} ({{ conflictdoc.stream }}: {{ conflictdoc.intended_std_level }})
    {% if conflictdoc.note %}
    <br/>Note: {{ conflictdoc.note|linebreaksbr }}
    {% endif %}

    {% if conflictdoc.ipr %}
    <br />
    <h5>IPR:</h5>
       <ul>
       {% for ipr in conflictdoc.ipr %}
        {% if ipr.disclosure.state.slug == "posted" %}
          <li><a href="/ipr/{{ ipr.disclosure.id }}/">{{ ipr.disclosure.title }}</a></li>
        {% endif %}
       {% endfor %}
       </ul>

    {% endif %}
    </div>

    {% endwith %}

    Token: {{ doc.ad }} 
    {% with doc.active_defer_event as defer %}
    {% if defer %}
    <br/>Was deferred by {{ defer.by }} on {{ defer.time|date:"Y-m-d" }}
    {% endif %}
    {% endwith %}
  </div>
</div>
=======
<p>
	<div class="pull-right">{% ballot_icon doc %}</div>

	<dl class="dl-horizontal">
		{% with doc.conflictdoc as conflictdoc %}
			<dt>Conflict review</dt>
			<dd>
				<a href="{{doc.href}}">
					<span class="fa fa-file"></span>
				</a>
				<a href="{% url "doc_view" name=doc.canonical_name %}">{{ doc.canonical_name }}</a>
				<br>
				<i>{{ doc.title }}</i>
			</dd>

			<dt>{{ conflictdoc.stream }} {{ conflictdoc.intended_std_level }}</dt>
			<dd>
				<a href="//www.ietf.org/id/{{ conflictdoc.name }}-{{ conflictdoc.rev }}.txt">
					<span class="fa fa-file"></span>
				</a>
				<a href="{% url "doc_view" name=conflictdoc.name %}">{{ conflictdoc.name }}</a>
				<br>
				<i>{{ conflictdoc.title }}</i>
			</dd>

			{% if conflictdoc.note %}
				<dt>Note</dt><dd>{{ conflictdoc.note|linebreaksbr }}</dd>
			{% endif %}

			<dt>Token</dt><dd>{{ doc.ad }}</dd>

			{% with doc.active_defer_event as defer %}
				{% if defer %}
					<dt>Deferred by</dt><dd>{{ defer.by }} on {{ defer.time|date:"Y-m-d" }}</dd>
				{% endif %}
			{% endwith %}

			{% if conflictdoc.ipr %}
				<dt>IPR</dt>
				<dd>
					{% for ipr in conflictdoc.ipr %}
						{% if ipr.ipr.status == 1 %}
							<a href="/ipr/{{ ipr.ipr.ipr_id }}/">{{ ipr.ipr.title }}</a><br>
						{% endif %}
					{% endfor %}
				</dd>
			{% endif %}
		{% endwith %}
	</dl>
</p>
>>>>>>> 0fedf931
<|MERGE_RESOLUTION|>--- conflicted
+++ resolved
@@ -1,47 +1,5 @@
 {% load ietf_filters ballot_icon %}
 
-<<<<<<< HEAD
-  <div>
-    <a href="{% url "doc_view" name=doc.name %}">{{doc.name}}-{{doc.rev}}</a>
-    <a href="{{doc.href}}">[txt]</a>
-
-    <br/>{{ doc.title }}
-
-    {% with doc.conflictdoc as conflictdoc %}
-
-    <div style="padding-left:30px;">
-    <a href="{% url "doc_view" name=conflictdoc.name %}">{{ conflictdoc.name }}-{{ conflictdoc.rev }}</a>
-    <a href="{{ conflictdoc.href }}">[txt]</a>
-    <br/>{{ conflictdoc.title }} ({{ conflictdoc.stream }}: {{ conflictdoc.intended_std_level }})
-    {% if conflictdoc.note %}
-    <br/>Note: {{ conflictdoc.note|linebreaksbr }}
-    {% endif %}
-
-    {% if conflictdoc.ipr %}
-    <br />
-    <h5>IPR:</h5>
-       <ul>
-       {% for ipr in conflictdoc.ipr %}
-        {% if ipr.disclosure.state.slug == "posted" %}
-          <li><a href="/ipr/{{ ipr.disclosure.id }}/">{{ ipr.disclosure.title }}</a></li>
-        {% endif %}
-       {% endfor %}
-       </ul>
-
-    {% endif %}
-    </div>
-
-    {% endwith %}
-
-    Token: {{ doc.ad }} 
-    {% with doc.active_defer_event as defer %}
-    {% if defer %}
-    <br/>Was deferred by {{ defer.by }} on {{ defer.time|date:"Y-m-d" }}
-    {% endif %}
-    {% endwith %}
-  </div>
-</div>
-=======
 <p>
 	<div class="pull-right">{% ballot_icon doc %}</div>
 
@@ -71,7 +29,7 @@
 				<dt>Note</dt><dd>{{ conflictdoc.note|linebreaksbr }}</dd>
 			{% endif %}
 
-			<dt>Token</dt><dd>{{ doc.ad }}</dd>
+                        <dt>Token</dt><dd>{{ doc.ad }}</dd>
 
 			{% with doc.active_defer_event as defer %}
 				{% if defer %}
@@ -83,13 +41,12 @@
 				<dt>IPR</dt>
 				<dd>
 					{% for ipr in conflictdoc.ipr %}
-						{% if ipr.ipr.status == 1 %}
-							<a href="/ipr/{{ ipr.ipr.ipr_id }}/">{{ ipr.ipr.title }}</a><br>
+                                                {% if ipr.disclosure.state_id == "posted" %}
+                                                        <a href="/ipr/{{ ipr.disclosure.id }}/">{{ ipr.disclosure.title }}</a><br>
 						{% endif %}
 					{% endfor %}
 				</dd>
 			{% endif %}
 		{% endwith %}
 	</dl>
-</p>
->>>>>>> 0fedf931
+</p>