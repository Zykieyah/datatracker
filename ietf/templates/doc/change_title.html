{% extends "ietf.html" %}

{% load bootstrap3 %}

{% block title %}Change title for {{doc.title}}{% endblock %}

{% block content %}
<h1>Change title<br><small>{{titletext}}</small></h1>

<<<<<<< HEAD
<form class="edit-info" action="" enctype="multipart/form-data" method="post">{% csrf_token %}
  <table>
    {% for field in form.visible_fields %}
    <tr>
      <th>{{ field.label_tag }}:</th>
      <td>
        {{ field }}
	{% if field.help_text %}<div class="help">{{ field.help_text }}</div>{% endif %}
        {{ field.errors }}
      </td>
    </tr>
    {% endfor %}
    <tr>
      <td></td>
      <td class="actions">
        <a href="{% url "doc_view" name=doc.canonical_name %}">Back</a>
        <input type="submit" value="Submit"/>
      </td>
    </tr>
  </table>
=======
{% bootstrap_messages %}

<form role="form" method="post">
	{% csrf_token %}
	{% bootstrap_form form %}

	{% buttons %}
		<button type="submit" class="btn btn-primary">Submit</button>
		<a class="btn btn-default pull-right" href="{% url "doc_view" name=doc.canonical_name %}">Back</a>
	{% endbuttons %}
>>>>>>> ab74e5c0
</form>

{% endblock %}<|MERGE_RESOLUTION|>--- conflicted
+++ resolved
@@ -2,33 +2,11 @@
 
 {% load bootstrap3 %}
 
-{% block title %}Change title for {{doc.title}}{% endblock %}
+{% block title %}Change title for {{ doc.title }}{% endblock %}
 
 {% block content %}
-<h1>Change title<br><small>{{titletext}}</small></h1>
+<h1>Change title<br><small>{{ titletext }}</small></h1>
 
-<<<<<<< HEAD
-<form class="edit-info" action="" enctype="multipart/form-data" method="post">{% csrf_token %}
-  <table>
-    {% for field in form.visible_fields %}
-    <tr>
-      <th>{{ field.label_tag }}:</th>
-      <td>
-        {{ field }}
-	{% if field.help_text %}<div class="help">{{ field.help_text }}</div>{% endif %}
-        {{ field.errors }}
-      </td>
-    </tr>
-    {% endfor %}
-    <tr>
-      <td></td>
-      <td class="actions">
-        <a href="{% url "doc_view" name=doc.canonical_name %}">Back</a>
-        <input type="submit" value="Submit"/>
-      </td>
-    </tr>
-  </table>
-=======
 {% bootstrap_messages %}
 
 <form role="form" method="post">
@@ -39,7 +17,6 @@
 		<button type="submit" class="btn btn-primary">Submit</button>
 		<a class="btn btn-default pull-right" href="{% url "doc_view" name=doc.canonical_name %}">Back</a>
 	{% endbuttons %}
->>>>>>> ab74e5c0
 </form>
 
 {% endblock %}