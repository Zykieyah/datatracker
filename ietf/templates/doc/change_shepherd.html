--- conflicted
+++ resolved
@@ -12,34 +12,10 @@
 {% endblock %}
 
 {% block content %}
-<<<<<<< HEAD
-<h1>Change the document shepherd for {{ doc.name }}-{{ doc.rev }}</h1>
+<h1>Change document shepherd<br><small>{{ doc.name }}-{{ doc.rev }}</small></h1>
 
 <p>The shepherd needs to have a Datatracker account. A new account can be
   <a href="{% url "create_account" %}">created here</a>.</p>
-
-<form class="edit-info" action="" method="post">{% csrf_token %}
-  <table>
-    {% for field in form.visible_fields %}
-    <tr>
-      <th>{{ field.label_tag }}</th>
-      <td>
-        {{ field }}
-	{% if field.help_text %}<div class="help">{{ field.help_text }}</div>{% endif %}
-        {{ field.errors }}
-      </td>
-    </tr>
-    {% endfor %}
-    <tr>
-      <td></td>
-      <td class="actions">
-        <a class="button" href="{% url "doc_view" name=doc.name %}">Cancel</a>
-        <input class="button" type="submit" value="Save"/>
-      </td>
-    </tr>
-  </table>
-=======
-<h1>Change document shepherd<br><small>{{ doc.name }}-{{ doc.rev }}</small></h1>
 
 {% bootstrap_messages %}
 
@@ -49,9 +25,8 @@
 
 	{% buttons %}
 		<button type="submit" class="btn btn-primary">Submit</button>
-		<a class="btn btn-default pull-right" href="{% url "doc_view" name=doc.name %}">Back</a>
+                <a class="btn btn-default pull-right" href="{% url "doc_view" name=doc.name %}">Cancel</a>
 	{% endbuttons %}
->>>>>>> a4daf263
 </form>
 {% endblock %}
 
