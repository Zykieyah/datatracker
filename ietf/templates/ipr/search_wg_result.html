{% extends "ipr/search_result.html" %}

{% load ietf_filters %}
<<<<<<< HEAD
        {% block search_result %}
        <table cellpadding="1" cellspacing="0" border="0">
           <tr><td colspan="3"><b>{% block search_header %}Working Group Search Result{% endblock %}</b></td></tr>
           {% if not iprs %}
          <tr>
             <td></td>
             <td colspan="2">
            <b>No IPR disclosures related to the <i>{{ q }}</i> working group have been submitted.</b>
             </td>
          </tr>
          <tr><td colspan="3">Total number of IPR disclosures found: {{ iprs|length }} </td></tr>
           {% else %}
          <tr><td colspan="3">Total number of IPR disclosures found: {{ iprs|length }} </td></tr>

          {% block iprlist %}
             {% for alias in docs %}
             <tbody bgcolor="#{% cycle dadada,eaeaea as bgcolor %}">
                        <tr>
               <td colspan="3">
                              IPR that is related to <b><i>{{ alias.name|rfcspace|lstrip:"0"|rfcnospace }}, "{{ alias.document.title }}"{% if alias.related %}, that was {{ alias.relation|lower }} {{ alias.related.source|rfcspace|lstrip:"0"|rfcnospace  }}, "{{ alias.related.source.title|escape }}"{% endif %}
                  </i></b>{% if alias.product_of_this_wg %} which is a product of Working Group <b><i>{{ q }}</i></b>{% endif %}
               </td>
            </tr>
            {% if alias.document.ipr %}
               {% for ipr in alias.document.ipr %}
                  <tr valign="top">
                 <td width="100">{{ ipr.disclosure.time|date:"Y-m-d" }}</td>
                 <td width="90"><li>ID # {{ ipr.disclosure.id }}</li></td>
                 <td>
                    {% for item in ipr.disclosure.updates.all %}
                                       {% if item.target.state_id == "posted" %}
                                          IPR disclosure ID# {{ item.target.id }}, "<a href="{% url "ietf.ipr.views.show" item.target.id %}">{{ item.target.title }}</a>" Updated by
                                       {% endif %}
                    {% endfor %}
                                    <a href="{% url "ietf.ipr.views.show" ipr.disclosure.id %}">"{{ ipr.disclosure.title }}"</a>
                 </td>
                  </tr>
               {% endfor %}
            {% else %}
            <tr>
               <td></td>
               <td colspan="2"><b>No IPR disclosures related to <i>{{ alias.name|rfcspace|lstrip:"0" }}</i> have been submitted</b></td>
            </tr>
            {% endif %}
             </tbody>
             {% endfor %}
          {% endblock %}
           {% endif %}
        </table>
        {% endblock %}
=======
{% block search_header %}Working Group search results{% endblock %}

{% block search_result %}
<p class="alert alert-info">Total number of {{ q }} WG IPR disclosures found: <b>{{ iprs|length }}</b>. </p>

{% if docs %}
<table class="table table-condensed table-striped">
	<thead>
		<th>Date</th>
		<th>ID</th>
		<th>Statement</th>
	</thead>

	<tbody>
		{% for alias in docs %}
			<tr>
				<th class="warning" colspan="3">
					IPR related to {{ alias.name|rfcspace|lstrip:"0"|rfcnospace }} ("{{ alias.document.title }}"){% if alias.related %} that was {{ alias.relation|lower }} {{ alias.related.source|rfcspace|lstrip:"0"|rfcnospace  }} ("{{ alias.related.source.title|escape }}"){% endif %}{% if alias.product_of_this_wg %}, a product of the {{ q }} WG{% endif %}:
				</th>
			</tr>

                        {% if alias.document.ipr %}
                                {% for ipr in alias.document.ipr %}
					<tr>
                                                <td class="text-nowrap">{{ ipr.disclosure.time|date:"Y-m-d" }}</td>
                                                <td>{{ ipr.disclosure.id }}</td>
						<td>
                                                        {% for item in ipr.disclosure.updates.all %}
                                                                {% if item.target.state_id == "posted" %}
                                                                        IPR disclosure #{{ item.target.id }}: <a href="{% url "ietf.ipr.views.show" item.target.id %}">{{ item.target.title }}</a><br>Updated by:
								{% endif %}
							{% endfor %}
                                                        <a href="{% url "ietf.ipr.views.show" ipr.id %}">{{ ipr.disclosure.title }}</a>
						</td>
					</tr>
				{% endfor %}

			{% else %}

				<tr>
					<td></td>
					<td></td>
					<td>No IPR disclosures related to <i>{{ alias.name|rfcspace|lstrip:"0" }}</i> have been submitted.</td>
				</tr>
			{% endif %}
		{% endfor %}
	</tbody>
</table>
{% endif %}

{% endblock %}
>>>>>>> 0fedf931
<|MERGE_RESOLUTION|>--- conflicted
+++ resolved
@@ -1,58 +1,6 @@
 {% extends "ipr/search_result.html" %}
 
 {% load ietf_filters %}
-<<<<<<< HEAD
-        {% block search_result %}
-        <table cellpadding="1" cellspacing="0" border="0">
-           <tr><td colspan="3"><b>{% block search_header %}Working Group Search Result{% endblock %}</b></td></tr>
-           {% if not iprs %}
-          <tr>
-             <td></td>
-             <td colspan="2">
-            <b>No IPR disclosures related to the <i>{{ q }}</i> working group have been submitted.</b>
-             </td>
-          </tr>
-          <tr><td colspan="3">Total number of IPR disclosures found: {{ iprs|length }} </td></tr>
-           {% else %}
-          <tr><td colspan="3">Total number of IPR disclosures found: {{ iprs|length }} </td></tr>
-
-          {% block iprlist %}
-             {% for alias in docs %}
-             <tbody bgcolor="#{% cycle dadada,eaeaea as bgcolor %}">
-                        <tr>
-               <td colspan="3">
-                              IPR that is related to <b><i>{{ alias.name|rfcspace|lstrip:"0"|rfcnospace }}, "{{ alias.document.title }}"{% if alias.related %}, that was {{ alias.relation|lower }} {{ alias.related.source|rfcspace|lstrip:"0"|rfcnospace  }}, "{{ alias.related.source.title|escape }}"{% endif %}
-                  </i></b>{% if alias.product_of_this_wg %} which is a product of Working Group <b><i>{{ q }}</i></b>{% endif %}
-               </td>
-            </tr>
-            {% if alias.document.ipr %}
-               {% for ipr in alias.document.ipr %}
-                  <tr valign="top">
-                 <td width="100">{{ ipr.disclosure.time|date:"Y-m-d" }}</td>
-                 <td width="90"><li>ID # {{ ipr.disclosure.id }}</li></td>
-                 <td>
-                    {% for item in ipr.disclosure.updates.all %}
-                                       {% if item.target.state_id == "posted" %}
-                                          IPR disclosure ID# {{ item.target.id }}, "<a href="{% url "ietf.ipr.views.show" item.target.id %}">{{ item.target.title }}</a>" Updated by
-                                       {% endif %}
-                    {% endfor %}
-                                    <a href="{% url "ietf.ipr.views.show" ipr.disclosure.id %}">"{{ ipr.disclosure.title }}"</a>
-                 </td>
-                  </tr>
-               {% endfor %}
-            {% else %}
-            <tr>
-               <td></td>
-               <td colspan="2"><b>No IPR disclosures related to <i>{{ alias.name|rfcspace|lstrip:"0" }}</i> have been submitted</b></td>
-            </tr>
-            {% endif %}
-             </tbody>
-             {% endfor %}
-          {% endblock %}
-           {% endif %}
-        </table>
-        {% endblock %}
-=======
 {% block search_header %}Working Group search results{% endblock %}
 
 {% block search_result %}
@@ -85,7 +33,7 @@
                                                                         IPR disclosure #{{ item.target.id }}: <a href="{% url "ietf.ipr.views.show" item.target.id %}">{{ item.target.title }}</a><br>Updated by:
 								{% endif %}
 							{% endfor %}
-                                                        <a href="{% url "ietf.ipr.views.show" ipr.id %}">{{ ipr.disclosure.title }}</a>
+                                                        <a href="{% url "ietf.ipr.views.show" ipr.disclosure.id %}">{{ ipr.disclosure.title }}</a>
 						</td>
 					</tr>
 				{% endfor %}
@@ -103,5 +51,4 @@
 </table>
 {% endif %}
 
-{% endblock %}
->>>>>>> 0fedf931
+{% endblock %}