--- conflicted
+++ resolved
@@ -1,13 +1,9 @@
 {# Copyright The IETF Trust 2015-2022, All Rights Reserved #}
 {% extends "base.html" %}
-<<<<<<< HEAD
-=======
 {# Copyright The IETF Trust 2015-2022, All Rights Reserved #}
->>>>>>> 902e37d2
 {% load origin %}
 {% block title %}About the Datatracker{% endblock %}
 {% block content %}
-<<<<<<< HEAD
     {% origin %}
     <h1>About the IETF Datatracker</h1>
     <p>
@@ -29,7 +25,7 @@
         notes or the commit log.
     </p>
     <h2>Version 7.0.0: Django 2</h2>
-    <h2>Version 6.0.0: Facelift using Bootstrap3</h2>
+    <h2>Version 6.0.0: Facelift using Bootstrap 3</h2>
     <p>
         During more than a year, from July 2013 to late 2014, <i>Lars Eggert</i> worked intensively
         on a major facelift to the datatracker, porting the GUI to Bootstrap.  The work
@@ -110,124 +106,4 @@
         of it and its capabilities was made 2002-11-20
         in Atlanta by Thomas Narten.
     </p>
-=======
-  {% origin %}
-<div class="col-sm-12">
-  <h1>About the IETF Datatracker</h1>
-   <p>
-
-      The IETF Datatracker is the primary day-to-day front-end to the IETF database for people
-      who work on IETF standards.  It contains data about the documents, working groups,
-      meetings, agendas, minutes, presentations, and more, of the IETF.
-
-   </p>
-   <p>
-
-      The primary public face of the IETF is at <a href="https://www.ietf.org/">www.ietf.org</a>.
-
-   </p>
-   <p>
-
-      The Datatracker is an open-source project, using <a href="https://github.com/ietf-tools/datatracker">GitHub</a>.
-   </p>
-   <p>
-      There are <a href="{% url 'releaseabout' %}">release notes</a> available since version 2.00.
-   </p>
-   <p>
-
-      Below you'll find a brief history of the datatracker development, in terms of the big
-      moments.  For the nitty-gritty week-to-week code changes, please check the release
-      notes or the commit log.
-
-   </p>
-
-  <h2>Version 7.0.0: Django 2</h2>
- 
-  <h2>Version 6.0.0: Facelift using Bootstrap 3</h2>
-  <p>
-
-     During more than a year, from July 2013 to late 2014, <i>Lars Eggert</i> worked intensively
-     on a major facelift to the datatracker, porting the GUI to Bootstrap.  The work
-     took 287 separate commits, and comprised changes to 1016 different files.
-
-  </p>
-  <p>
-
-     This work has turned the IETF Datatracker website into a responsive website which
-     support use on a much larger variety of devices, from small mobile devices to desktops.
-
-  </p>
-  <p>
-
-     The work relies heavily on the capabilities of <a href="http://getbootstrap.com">
-     Bootstrap</a>, and continues to use the <a href="https://www.djangoproject.org/">Django</a>
-     framework which the datatracker has been build on since <a href="/release/2.00/">version
-     2.00</a>.  It also uses icons from FontAwesome, and functions from
-     <a href="https://django-bootstrap3.readthedocs.org/">django-bootstrap3</a>.
-
-  </p>
-  <p>
-
-     Additional page conversion work was performed by <i>Ole Laursen</i>, with
-	  final style tweaks, bug-fixes and adaptations
-     by <i>Henrik Levkowetz</i>, giving it a distinct
-     <a href="http://www.colourlovers.com/palette/3702908/Key_West_Sunset">colour palette</a>
-     (with the addition of complementing green and red colours for success and error indications),
-     and a selection of fonts from
-     <a href="http://www.paratype.com/public/">ParaType</a>
-     (<a href="http://www.identifont.com/show?2G32">PT Serif</a> for body text,
-     <a href="http://www.identifont.com/show?2G2G">PT Sans Caption</a> for headers,
-     <a href="http://www.identifont.com/show?2G2F">PT Sans</a> for menus,
-     and PT Mono for monospaced documents).  (Even if PT Sans Caption was
-     created as a 'Caption' (6-8pt) <a href="http://en.wikipedia.org/wiki/Font#Optical_size">
-     optical size</a> font to go with PT Sans, it works well for headers when paired with PT Serif.)
-
-  </p>
- 
-  <h2>Version 5.0.0: Shim Removal</h2>
-
-  <p> At this point, the views and templates were completely adapted to the new models introduced at 4.0.0 </p>
-  
-  <h2>Version 4.00: New Database Schema</h2>
-
-  <p> This release was a complete redesign of the underlying Django models. It introduced a set of facades, referred to as a "Shim Layer", 
-       which allowed the refactor to focus only on the models, leaving the views and templates for later adaptation.
-  </p>
-
-  <h2>Version 3.00: Django Port of the IESG Datatracker Pages</h2>
-
-   <p> This release added the IESG only portions of the previous IESG tracker to the public Datatracker.
-   </p>
-
-  <h2>Version 2.00: Django Port of the Public Datatracker Pages</h2>
-
-  <p>
-     This release was a complete re-write of the CGI/Perl-based IESG datatracker
-     in Python, using the Django framework.  It comprised about 8000 lines of
-     Python code, and 6000 lines of template code.  The work was done as a
-     skunkworks project by Bill Fenner and Henrik Levkowetz from mid-April
-     to mid-May 2007, and continued as an official project from then on.  The
-     aim was to eliminate numerous SQL injection insecurities in the current
-     code, and also provide a better framework on which to build future enhancements.
-     During the most intensive period, Bill and Henrik worked 10 hours per day
-     to get all public pages ported and released.  The release was deployed
-     in the early hours of 28 June 2007, and nobody noticed the change :-))
-  </p>
-
-  <h2>Version 1.0: Initial Perl/MySQL database and web-pages</h2>
-
-  <p>
-     The first version of the idtracker was commissioned by the IESG under <i>Harald
-     Alvestrand</i> in 2001, and the IESG started using it at the beginning of 2002.  It was
-     written by <i>Michael Lee</i> in Perl, with direct SQL statements.  It provided a
-     major improvement in visibility of the progress of drafts by the IESG.
-     The first <a href="https://www.ietf.org/proceedings/55/slides/plenary-6/plenary-6.ppt">
-     public presentation</a> of it and its capabilities was made 2002-11-20
-     in Atlanta by Thomas Narten.
-  </p>
-
-
-
-</div>
->>>>>>> 902e37d2
 {% endblock %}