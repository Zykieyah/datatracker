--- conflicted
+++ resolved
@@ -5,16 +5,9 @@
 import base64
 import datetime
 import re
-<<<<<<< HEAD
-
-from urllib.request import Request, urlopen
+import requests
+
 from urllib.parse import urlencode
-=======
-import requests
-import six
-
-from six.moves.urllib.parse import urlencode
->>>>>>> 5cecc0be
 from xml.dom import pulldom, Node
 
 from django.conf import settings
