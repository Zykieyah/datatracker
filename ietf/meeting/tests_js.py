--- conflicted
+++ resolved
@@ -10,10 +10,6 @@
 from unittest import skipIf
 
 import django
-<<<<<<< HEAD
-#from django.urls import reverse as urlreverse
-=======
->>>>>>> 6b8347ce
 from django.utils.text import slugify
 from django.db.models import F
 from pytz import timezone
