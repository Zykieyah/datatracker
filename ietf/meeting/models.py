--- conflicted
+++ resolved
@@ -13,18 +13,15 @@
 from django.db import models
 from django.conf import settings
 # mostly used by json_dict()
-from django.template.defaultfilters import slugify, date as date_format, time as time_format
+#from django.template.defaultfilters import slugify, date as date_format, time as time_format
+from django.template.defaultfilters import date as date_format
 
 from timedeltafield import TimedeltaField
 
 from ietf.doc.models import Document
-<<<<<<< HEAD
 from ietf.group.models import Group
-from ietf.name.models import MeetingTypeName, TimeSlotTypeName, SessionStatusName, ConstraintName
+from ietf.name.models import MeetingTypeName, TimeSlotTypeName, SessionStatusName, ConstraintName, RoomResourceName
 from ietf.person.models import Person
-=======
-from ietf.name.models import MeetingTypeName, TimeSlotTypeName, SessionStatusName, ConstraintName, RoomResourceName
->>>>>>> 2ff79003
 
 countries = pytz.country_names.items()
 countries.sort(lambda x,y: cmp(x[1], y[1]))
@@ -584,10 +581,6 @@
 
     def groups(self):
         return Group.objects.filter(type__slug__in=['wg', 'rg', 'ag', 'iab'], session__scheduledsession__schedule=self).distinct().order_by('parent__acronym', 'acronym')
-
-    @property
-    def qs_scheduledsessions_with_assignments(self):
-        return self.scheduledsession_set.filter(session__isnull=False)
 
     # calculate badness of entire schedule
     def calc_badness(self):
