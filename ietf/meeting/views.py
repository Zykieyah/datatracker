--- conflicted
+++ resolved
@@ -20,7 +20,7 @@
 from django.shortcuts import render, redirect, get_object_or_404
 from django.http import HttpResponse, HttpResponseRedirect, HttpResponseForbidden, Http404
 from django.contrib import messages
-from django.core.urlresolvers import reverse
+from django.core.urlresolvers import reverse,reverse_lazy
 from django.db.models import Min, Max
 from django.conf import settings
 from django.forms.models import modelform_factory, inlineformset_factory
@@ -28,14 +28,17 @@
 from django.template.loader import render_to_string
 from django.utils.functional import curry
 from django.views.decorators.cache import cache_page
+from django.utils.text import slugify
 from django.views.decorators.csrf import ensure_csrf_cookie
+from django.views.generic import RedirectView
+from django.template.defaultfilters import filesizeformat
 
 from ietf.doc.fields import SearchableDocumentsField
 from ietf.doc.models import Document, State, DocEvent, NewRevisionDocEvent
 from ietf.group.models import Group
 from ietf.group.utils import can_manage_materials
 from ietf.ietfauth.utils import role_required, has_role
-from ietf.meeting.models import Meeting, Session, Schedule, Room, FloorPlan
+from ietf.meeting.models import Meeting, Session, Schedule, Room, FloorPlan, SessionPresentation
 from ietf.meeting.helpers import get_areas, get_person_by_email, get_schedule_by_name
 from ietf.meeting.helpers import build_all_agenda_slices, get_wg_name_list
 from ietf.meeting.helpers import get_all_assignments_from_schedule
@@ -52,7 +55,6 @@
 from ietf.meeting.helpers import send_interim_approval_request
 from ietf.meeting.helpers import send_interim_announcement_request
 from ietf.meeting.utils import finalize
-from ietf.person.models import Person
 from ietf.secr.proceedings.utils import handle_upload_file
 from ietf.utils.mail import send_mail_message
 from ietf.utils.pipe import pipe
@@ -1031,10 +1033,9 @@
     if not sessions:
         raise Http404
 
-    type_counter = Counter()
-
     for session in sessions:
 
+        session.type_counter = Counter()
         ss = session.timeslotassignments.filter(schedule=meeting.agenda).order_by('timeslot__time')
         if ss:
             session.time = ', '.join(x.timeslot.time.strftime("%A %b-%d-%Y %H%M") for x in ss) 
@@ -1053,10 +1054,7 @@
         # TODO FIXME Deleted materials shouldn't be in the sessionpresentation_set
         for qs in [session.filtered_artifacts,session.filtered_slides,session.filtered_drafts]:
             qs = [p for p in qs if p.document.get_state_slug(p.document.type_id)!='deleted']
-            type_counter.update([p.document.type.slug for p in qs])
-
-        #session.filtered_sessionpresentation_set = [p for p in session.sessionpresentation_set.all() if p.document.get_state_slug(p.document.type_id)!='deleted']
-        #type_counter.update([p.document.type.slug for p in session.filtered_sessionpresentation_set])
+            session.type_counter.update([p.document.type.slug for p in qs])
 
     can_manage = can_manage_materials(request.user, Group.objects.get(acronym=acronym))
 
@@ -1065,7 +1063,6 @@
                     'meeting' :meeting ,
                     'acronym' :acronym,
                     'can_manage_materials' : can_manage,
-                    'type_counter': type_counter,
                   })
 
 class SessionDraftsForm(forms.Form):
@@ -1139,6 +1136,8 @@
             if bluesheet_sp:
                 doc = bluesheet_sp.document
                 doc.rev = '%02d' % (int(doc.rev)+1)
+                bluesheet_sp.rev = doc.rev
+                bluesheet_sp.save()
             else:
                 sess_time = session.official_timeslotassignment().timeslot.time
                 if session.meeting.type_id=='ietf':
@@ -1163,7 +1162,7 @@
                 session.sessionpresentation_set.create(document=doc,rev='00')
             filename = '%s-%s%s'% ( doc.name, doc.rev, ext)
             doc.external_url = filename
-            e = NewRevisionDocEvent.objects.create(doc=doc, by=Person.objects.get(name='(System)'),type='new_revision',desc='New revision available: %s'%doc.rev,rev=doc.rev)
+            e = NewRevisionDocEvent.objects.create(doc=doc,by=request.user.person,type='new_revision',desc='New revision available: %s'%doc.rev,rev=doc.rev)
             doc.save_with_history([e])
             handle_upload_file(file, filename, session.meeting, 'bluesheets')
             return redirect('ietf.meeting.views.session_details',num=num,acronym=session.group.acronym)
@@ -1177,8 +1176,6 @@
                    'form': form,
                   })
 
-<<<<<<< HEAD
-=======
 VALID_MINUTES_EXTENSIONS = ('.txt','.html','.htm','.pdf')
 # FIXME: This form validation code (based on the secretariat upload code) only looks at filename extensions
 #        It should look at the contents of the files instead. 
@@ -1521,7 +1518,6 @@
 
     return HttpResponse(json.dumps({'success':True}),content_type='application/json')
 
->>>>>>> c7b82bdf
 @role_required('Secretariat')
 def make_schedule_official(request, num, owner, name):
 
@@ -2032,4 +2028,8 @@
     return render(request, "meeting/proceedings_overview.html", {
         'meeting': meeting,
         'template': template,
-    })+    })
+
+class OldUploadRedirect(RedirectView):
+    def get_redirect_url(self, **kwargs):
+        return reverse_lazy('ietf.meeting.views.session_details',kwargs=self.kwargs)