--- conflicted
+++ resolved
@@ -313,27 +313,18 @@
         r = self.client.post(url,post_data)
         self.assertEqual(r.status_code, 200)
         q = PyQuery(r.content)
-<<<<<<< HEAD
-        self.assertTrue('Confirm' in str(q("title")))
-=======
-        self.assertTrue('Confirm' in six.text_type(q("title")), r.context['form'].errors)
->>>>>>> e647fe47
+        self.assertTrue('Confirm' in str(q("title")), r.context['form'].errors)
         # confirm
         post_data['submit'] = 'Submit'
         r = self.client.post(confirm_url,post_data)
         self.assertRedirects(r, reverse('ietf.secr.sreq.views.main'))
         self.assertEqual(len(outbox),len_before+1)
         notification = outbox[-1]
-<<<<<<< HEAD
         notification_payload = notification.get_payload(decode=True).decode(encoding="utf-8", errors="replace")
-        session = Session.objects.get(meeting=meeting,group=group)
-=======
-        notification_payload = six.text_type(notification.get_payload(decode=True),"utf-8","replace")
         sessions = Session.objects.filter(meeting=meeting,group=group)
         self.assertEqual(len(sessions), 2)
         session = sessions[0]
         
->>>>>>> e647fe47
         self.assertEqual(session.resources.count(),1)
         self.assertEqual(session.people_constraints.count(),1)
         self.assertEqual(session.constraints().get(name='time_relation').time_relation, 'subsequent-days')
