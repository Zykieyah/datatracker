from django.urls import reverse

from ietf.utils.test_utils import TestCase
from ietf.person.factories import PersonFactory, UserFactory
from ietf.person.models import Person, User
from ietf.utils.test_data import make_test_data


SECR_USER='secretary'

class RolodexTestCase(TestCase):
    def test_main(self):
        "Main Test"
        url = reverse('ietf.secr.rolodex.views.search')
        self.client.login(username="secretary", password="secretary+password")
        response = self.client.get(url)
        self.assertEqual(response.status_code, 200)

    def test_view(self):
        "View Test"
        make_test_data()
        person = Person.objects.all()[0]
        url = reverse('ietf.secr.rolodex.views.view', kwargs={'id':person.id})
        self.client.login(username="secretary", password="secretary+password")
        response = self.client.get(url)
        self.assertEqual(response.status_code, 200)

<<<<<<< HEAD
    def test_add(self):
        make_test_data()
        url = reverse('ietf.secr.rolodex.views.add')
        add_proceed_url = reverse('ietf.secr.rolodex.views.add_proceed') + '?name=Joe+Smith'
        self.client.login(username="secretary", password="secretary+password")
        response = self.client.get(url)
        self.assertEqual(response.status_code, 200)
        response = self.client.post(url, {'name':'Joe Smith'})
        self.assertRedirects(response, add_proceed_url)
        post_data = {
            'name': 'Joe Smith',
            'ascii': 'Joe Smith',
            'ascii_short': 'Joe S',
            'affiliation': 'IETF',
            'address': '100 First Ave',
            'email': 'joes@exanple.com',
            'submit': 'Submit',
        }
        response = self.client.post(add_proceed_url, post_data)
        person = Person.objects.get(name='Joe Smith')
        view_url = reverse('ietf.secr.rolodex.views.view', kwargs={'id':person.pk})
        self.assertRedirects(response, view_url)
        
=======
    def test_edit_replace_user(self):
        person = PersonFactory()
        user = UserFactory()
        url = reverse('ietf.secr.rolodex.views.edit', kwargs={'id':person.id})
        redirect_url = reverse('ietf.secr.rolodex.views.view', kwargs={'id':person.id})
        self.client.login(username="secretary", password="secretary+password")
        response = self.client.get(url)
        self.assertEqual(response.status_code, 200)
        post_data = {
            'name': person.name,
            'ascii': person.ascii,
            'ascii_short': person.ascii_short,
            'affiliation': person.affiliation,
            'address': person.address,
            'user': user.username,
            'email-0-person':person.pk,
            'email-0-address': person.email_address,
            'email-TOTAL_FORMS':1,
            'email-INITIAL_FORMS':1,
            'email-MIN_NUM_FORMS':0,
            'email-MAX_NUM_FORMS':1000,
            'submit': 'Submit',
        }
        #print person.user
        #self.assertTrue(False)
        original_user = person.user
        person_id = person.pk
        response = self.client.post(url, post_data, follow=True)
        print response.content
        person = Person.objects.get(id=person_id)
        original_user = User.objects.get(id=original_user.id)
        self.assertRedirects(response, redirect_url)
        self.assertEqual(person.user, user)
        self.assertTrue(not original_user.is_active)
>>>>>>> a2510769
<|MERGE_RESOLUTION|>--- conflicted
+++ resolved
@@ -25,7 +25,6 @@
         response = self.client.get(url)
         self.assertEqual(response.status_code, 200)
 
-<<<<<<< HEAD
     def test_add(self):
         make_test_data()
         url = reverse('ietf.secr.rolodex.views.add')
@@ -48,8 +47,7 @@
         person = Person.objects.get(name='Joe Smith')
         view_url = reverse('ietf.secr.rolodex.views.view', kwargs={'id':person.pk})
         self.assertRedirects(response, view_url)
-        
-=======
+
     def test_edit_replace_user(self):
         person = PersonFactory()
         user = UserFactory()
@@ -73,15 +71,11 @@
             'email-MAX_NUM_FORMS':1000,
             'submit': 'Submit',
         }
-        #print person.user
-        #self.assertTrue(False)
         original_user = person.user
         person_id = person.pk
         response = self.client.post(url, post_data, follow=True)
-        print response.content
         person = Person.objects.get(id=person_id)
         original_user = User.objects.get(id=original_user.id)
         self.assertRedirects(response, redirect_url)
         self.assertEqual(person.user, user)
-        self.assertTrue(not original_user.is_active)
->>>>>>> a2510769
+        self.assertTrue(not original_user.is_active)